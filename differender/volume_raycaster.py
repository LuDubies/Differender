from numpy.core.fromnumeric import shape
from taichi_glsl.sampling import D
import torch
from torch.cuda.amp import autocast, custom_fwd, custom_bwd
import taichi as ti
import taichi_glsl as tl
import matplotlib.pyplot as plt
import numpy as np
from enum import IntEnum
from typing import Union, Tuple

@ti.func
def low_high_frac(x: float):
    ''' Returns the integer value below and above, as well as the frac

    Args:
        x (float): Floating point number

    Returns:
        int, int, float: floor, ceil, frac of `x`
    '''
    x = ti.max(x, 0.0)
    low = ti.floor(x)
    high = low + 1
    frac = x - float(low)
    return int(low), int(high), frac

@ti.func
def premultiply_alpha(rgba):
    rgba.xyz *= rgba.w
    return rgba

@ti.func
def get_entry_exit_points(look_from, view_dir, bl, tr):
    ''' Computes the entry and exit points of a given ray

    Args:
        look_from (tl.vec3): Camera Position as vec3
        view_dir (tl.vec): View direction as vec3, normalized
        bl (tl.vec3): Bottom left of the bounding box
        tr (tl.vec3): Top right of the bounding box

    Returns:
        float, float, bool: Distance to entry, distance to exit, bool whether box is hit
    '''
    dirfrac = 1.0 / view_dir
    t1 = (bl.x - look_from.x) * dirfrac.x
    t2 = (tr.x - look_from.x) * dirfrac.x
    t3 = (bl.y - look_from.y) * dirfrac.y
    t4 = (tr.y - look_from.y) * dirfrac.y
    t5 = (bl.z - look_from.z) * dirfrac.z
    t6 = (tr.z - look_from.z) * dirfrac.z

    tmin = max(max(min(t1, t2), min(t3, t4)), min(t5, t6))
    tmax = min(min(max(t1, t2), max(t3, t4)), max(t5, t6))
    hit = True
    if tmax < 0.0 or tmin > tmax:
        hit = False
    else:
        hit = True
    return tmin, tmax, hit


@ti.data_oriented
class VolumeRaycaster():
    def __init__(self,
                 volume_resolution,
                 render_resolution,
                 max_samples=512,
                 tf_resolution=128,
                 fov=30.0,
                 nearfar=(0.1, 100.0),
                 background_color=0.0,):
        ''' Initializes Volume Raycaster. Make sure to .set_volume() and .set_tf_tex() after initialization

        Args:
            volume_resolution (3-tuple of int): Resolution of the volume data (w,h,d)
            render_resolution (2-tuple of int): Resolution of the rendering (w,h)
            tf_resolution (int): Resolution of the transfer function texture
            fov (float, optional): Field of view of the camera in degrees. Defaults to 60.0.
            nearfar (2-tuple of float, optional): Near and far plane distance used for perspective projection. Defaults to (0.1, 100.0).
        '''
        self.resolution = render_resolution
        self.aspect = render_resolution[0] / render_resolution[1]
        self.fov_deg = fov
        self.fov_rad = np.radians(fov)
        self.near, self.far = nearfar
        # Taichi Fields
        self.volume = ti.field(ti.f32, needs_grad=True)
        self.tf_tex = ti.Vector.field(4, dtype=ti.f32, needs_grad=True)
        self.render_tape = ti.Vector.field(4, dtype=ti.f32, needs_grad=True)
        self.output_rgba = ti.Vector.field(4, dtype=ti.f32, needs_grad=True)
        self.pos_tape = ti.Vector.field(3, dtype=ti.f32, needs_grad=True)
        self.valid_sample_step_count = ti.field(ti.i32)
        self.sample_step_nums = ti.field(ti.i32)
        self.entry = ti.field(ti.f32)
        self.exit = ti.field(ti.f32)
        self.loss = ti.field(ti.f32, shape=(), needs_grad=True)
        self.rays = ti.Vector.field(3, dtype=ti.f32)
        self.max_valid_sample_step_count = ti.field(ti.i32, ())
        self.max_samples = max_samples
        self.background_color = background_color
        self.ambient = 0.4
        self.diffuse = 0.8
        self.specular = 0.3
        self.shininess = 32.0
        self.light_color = tl.vec3(1.0)
        self.cam_pos = ti.Vector.field(3, dtype=ti.f32, needs_grad=True)
        self.cam_pos_field = ti.Vector.field(3, dtype=ti.f32, needs_grad=True)
        
        self.ground_truth_depth = ti.field(shape=self.resolution, dtype=ti.f32)    

        # add depth tape and depth_out
        self.depth = ti.field(ti.f32, needs_grad=True)
        self.depth_tape = ti.field(ti.f32, needs_grad=True)

        volume_resolution = tuple(map(lambda d: d // 4, volume_resolution))
        render_resolution = tuple(map(lambda d: d // 8, render_resolution))
        ti.root.dense(ti.ijk, volume_resolution).dense(ti.ijk, (4, 4, 4)).place(self.volume, self.volume.grad)
        ti.root.dense(ti.ijk, (*render_resolution, max_samples)).dense(
            ti.ijk, (8, 8, 1)).place(self.render_tape, self.render_tape.grad, self.pos_tape, self.pos_tape.grad)

        ti.root.dense(ti.ij, render_resolution).dense(ti.ij, (8, 8)).place(self.valid_sample_step_count, self.sample_step_nums)
        ti.root.dense(ti.ij, render_resolution).dense(ti.ij, (8, 8)).place(self.output_rgba, self.output_rgba.grad)
        ti.root.dense(ti.ij, render_resolution).dense(ti.ij, (8, 8)).place(self.entry, self.entry.grad, self.exit, self.exit.grad)
        ti.root.dense(ti.ij, render_resolution).dense(ti.ij, (8, 8)).place(self.rays, self.rays.grad)
        ti.root.dense(ti.i, (tf_resolution)).place(self.tf_tex, self.tf_tex.grad)
        ti.root.place(self.cam_pos, self.cam_pos.grad)
        ti.root.dense(ti.ij, render_resolution).dense(ti.ij, (8, 8)).place(self.cam_pos_field, self.cam_pos_field.grad)
        ti.root.dense(ti.ij, render_resolution).dense(ti.ij, (8, 8)).place(self.depth, self.depth.grad)
        ti.root.dense(ti.ijk, (*render_resolution, max_samples)).dense(
            ti.ijk, (8, 8, 1)).place(self.depth_tape, self.depth_tape.grad)

    def set_volume(self, volume):
        self.volume.from_torch(volume.float())

    def set_tf_tex(self, tf_tex):
        self.tf_tex.from_torch(tf_tex.float())

    def set_cam_pos(self, cam_pos):
        self.cam_pos.from_torch(cam_pos.float())

    def set_gtd(self, gtd):
        self.ground_truth_depth.from_numpy(gtd)

    @ti.func # TODO: remove
    def get_ray_direction(self, orig, view_dir, x: float, y: float):
        ''' Compute ray direction for perspecive camera.

        Args:
            orig (tl.vec3): Camera position
            view_dir (tl.vec3): View direction, normalized
            x (float): Image coordinate in [0,1] along width
            y (float): Image coordinate in [0,1] along height

        Returns:
            tl.vec3: Ray direction from camera origin to pixel specified through `x` and `y`
        '''
        u = x - 0.5
        v = y - 0.5

        up = ti.static(tl.vec3(0.0, 1.0, 0.0))
        right = tl.cross(view_dir, up).normalized()
        up = tl.cross(right, view_dir).normalized()
        near_h = 2.0 * ti.tan(self.fov_rad) * self.near
        near_w = near_h * self.aspect
        near_m = orig + self.near * view_dir
        near_pos = near_m + u * near_w * right + v * near_h * up

        return (near_pos - orig).normalized()

    @ti.func
    def sample_volume_trilinear(self, pos):
        ''' Samples volume data at `pos` and trilinearly interpolates the value

        Args:
            pos (tl.vec3): Position to sample the volume in [-1, 1]^3

        Returns:
            float: Sampled interpolated intensity
        '''
        pos = tl.clamp(
            ((0.5 * pos) + 0.5), 0.0,
            1.0) * ti.static(tl.vec3(*self.volume.shape) - 1.0 - 1e-4)
        x_low, x_high, x_frac = low_high_frac(pos.x)
        y_low, y_high, y_frac = low_high_frac(pos.y)
        z_low, z_high, z_frac = low_high_frac(pos.z)

        x_high = min(x_high, ti.static(self.volume.shape[0] - 1))
        y_high = min(y_high, ti.static(self.volume.shape[1] - 1))
        z_high = min(z_high, ti.static(self.volume.shape[2] - 1))
        # on z_low
        v000 = self.volume[x_low, y_low, z_low]
        v100 = self.volume[x_high, y_low, z_low]
        x_val_y_low = tl.mix(v000, v100, x_frac)
        v010 = self.volume[x_low, y_high, z_low]
        v110 = self.volume[x_high, y_high, z_low]
        x_val_y_high = tl.mix(v010, v110, x_frac)
        xy_val_z_low = tl.mix(x_val_y_low, x_val_y_high, y_frac)
        # on z_high
        v001 = self.volume[x_low, y_low, z_high]
        v101 = self.volume[x_high, y_low, z_high]
        x_val_y_low = tl.mix(v001, v101, x_frac)
        v011 = self.volume[x_low, y_high, z_high]
        v111 = self.volume[x_high, y_high, z_high]
        x_val_y_high = tl.mix(v011, v111, x_frac)
        xy_val_z_high = tl.mix(x_val_y_low, x_val_y_high, y_frac)
        return tl.mix(xy_val_z_low, xy_val_z_high, z_frac)

    @ti.func
    def get_volume_normal(self, pos):
        delta = 1e-3
        x_delta = tl.vec3(delta, 0.0, 0.0)
        y_delta = tl.vec3(0.0, delta, 0.0)
        z_delta = tl.vec3(0.0, 0.0, delta)
        dx = self.sample_volume_trilinear(
            pos + x_delta) - self.sample_volume_trilinear(pos - x_delta)
        dy = self.sample_volume_trilinear(
            pos + y_delta) - self.sample_volume_trilinear(pos - y_delta)
        dz = self.sample_volume_trilinear(
            pos + z_delta) - self.sample_volume_trilinear(pos - z_delta)
        return tl.vec3(dx, dy, dz).normalized()

    @ti.func
    def apply_transfer_function(self, intensity: float):
        ''' Applies a 1D transfer function to a given intensity value

        Args:
            intensity (float): Intensity in [0,1]

        Returns:
            tl.vec4: Color and opacity for given `intensity`
        '''
        length = ti.static(float(self.tf_tex.shape[0] - 1))
        low, high, frac = low_high_frac(intensity * length)
        return tl.mix(
            self.tf_tex[low],
            self.tf_tex[min(high, ti.static(self.tf_tex.shape[0] - 1))], frac)

    @ti.kernel
    def compute_rays(self):
        for i,j in self.rays:
            max_x = ti.static(float(self.rays.shape[0]))
            max_y = ti.static(float(self.rays.shape[1]))
            up = ti.static(tl.vec3(0.0, 1.0, 0.0))
            # Shift to 0 center
            u = (float(i) + 0.5) / max_x - 0.5
            v = (float(j) + 0.5) / max_y - 0.5
            # Compute up & right, as well as near plane extents
            view_dir = (-self.cam_pos[None]).normalized()
            right = tl.cross(view_dir, up).normalized()
            up = tl.cross(right, view_dir).normalized()
            near_h = 2.0 * ti.tan(self.fov_rad) * self.near
            near_w = near_h * self.aspect
            near_m = self.cam_pos[None] + self.near * view_dir
            near_pos = near_m + u * near_w * right + v * near_h * up

            self.rays[i,j] = (near_pos - self.cam_pos[None]).normalized()

    @ti.kernel
    def compute_rays_backward(self):
        for i,j in self.rays:
            if tl.length(self.rays[i,j]) > 1e-8:
                updated_ray = (self.rays[i,j] - self.rays.grad[i,j]).normalized()
                pix_pos = self.cam_pos[None] + self.rays[i, j] * self.entry[i, j]
                new_campos = pix_pos - updated_ray * (self.entry[i,j] - self.entry.grad[i,j])
                self.cam_pos.grad[None] += (self.cam_pos[None] - new_campos) #/ ti.static(self.rays.shape[0] * self.rays.shape[1])
                self.cam_pos_field[i,j] = new_campos

    @ti.kernel
    def compute_intersections(self, sampling_rate: float, jitter: int):
        for i,j in self.entry:
            vol_diag = ti.static((tl.vec3(*self.volume.shape) - tl.vec3(1.0)).norm())
            bb_bl = ti.static(tl.vec3(-1.0))
            bb_tr = ti.static(tl.vec3( 1.0))
            tmin, tmax, hit = get_entry_exit_points(self.cam_pos[None], self.rays[i,j], bb_bl, bb_tr)

            n_samples = 1
            if hit:
                n_samples = ti.cast(ti.floor(sampling_rate * vol_diag * (tmax - tmin)), ti.int32) + 1
            self.entry[i,j] = tmin
            self.exit[i,j] = tmax
            self.sample_step_nums[i,j] = min(self.max_samples, n_samples)

    @ti.kernel
    def compute_intersections_nondiff(self, sampling_rate: float, jitter: int):
        for i,j in self.entry:
            vol_diag = ti.static((tl.vec3(*self.volume.shape) - tl.vec3(1.0)).norm())
            bb_bl = ti.static(tl.vec3(-1.0))
            bb_tr = ti.static(tl.vec3( 1.0))
            tmin, tmax, hit = get_entry_exit_points(self.cam_pos[None], self.rays[i,j], bb_bl, bb_tr)

            n_samples = 1
            if hit:
                n_samples = ti.cast(ti.floor(sampling_rate * vol_diag * (tmax - tmin)), ti.int32) + 1
            self.entry[i,j] = tmin
            self.exit[i,j] = tmax
            self.sample_step_nums[i,j] = n_samples

    @ti.kernel
    def raycast(self, sampling_rate: float):
        ''' Produce a rendering. Run compute_entry_exit first! '''
        for i, j in self.valid_sample_step_count:  # For all pixels
            for sample_idx in range(1, self.sample_step_nums[i, j]):
                look_from = self.cam_pos[None]
                if self.render_tape[i, j, sample_idx -1].w < 0.99 and sample_idx < ti.static(self.max_samples):
                    tmax = self.exit[i, j]
                    n_samples = self.sample_step_nums[i, j]
                    ray_len = (tmax - self.entry[i, j])
                    tmin = self.entry[
                        i,
                        j] + 0.5 * ray_len / n_samples  # Offset tmin as t_start
                    vd = self.rays[i, j]
                    self.pos_tape[i,j, sample_idx] = look_from + tl.mix(
                        tmin, tmax, float(sample_idx) / float(n_samples - 1)) * vd  # Current Pos
                    light_pos = look_from + tl.vec3(0.0, 1.0, 0.0)
                    intensity = self.sample_volume_trilinear(self.pos_tape[i,j, sample_idx])
                    sample_color = self.apply_transfer_function(intensity)
                    opacity = 1.0 - ti.pow(1.0 - sample_color.w,
                                           1.0 / sampling_rate)
                    
                    if sample_color.w > 1e-3 and self.depth_tape[i, j, sample_idx - 1] == 0.0:
                        self.depth_tape[i, j, sample_idx] = tl.mix(tmin, tmax, float(sample_idx) / float(n_samples - 1))     
                    else:
                        self.depth_tape[i, j, sample_idx] = self.depth_tape[i, j, sample_idx-1]


                    normal = self.get_volume_normal(self.pos_tape[i,j, sample_idx])
                    light_dir = (
                        self.pos_tape[i,j, sample_idx] -
                        light_pos).normalized()  # Direction to light source
                    n_dot_l = max(normal.dot(light_dir), 0.0)
                    diffuse = self.diffuse * n_dot_l
                    r = tl.reflect(light_dir,
                                   normal)  # Direction of reflected light
                    r_dot_v = max(r.dot(-vd), 0.0)
                    specular = self.specular * pow(r_dot_v, self.shininess)
                    shaded_color = tl.vec4(
                        ti.min(1.0, diffuse + specular + self.ambient) *
                        sample_color.xyz * opacity * self.light_color, opacity)
                    self.render_tape[i, j, sample_idx] = (
                        1.0 - self.render_tape[i, j, sample_idx - 1].w
                    ) * shaded_color + self.render_tape[i, j, sample_idx - 1]
                    self.valid_sample_step_count[i, j] += 1
                else:
                    self.render_tape[i, j, sample_idx] = self.render_tape[
                        i, j, sample_idx - 1]

    @ti.kernel
    def raycast_nondiff(self, sampling_rate: float):
        ''' Raycasts in a non-differentiable (but faster and cleaner) way. Use `get_final_image_nondiff` with this.

        Args:
            sampling_rate (float): Sampling rate (multiplier with Nyquist frequence)
        '''
        for i, j in self.valid_sample_step_count:  # For all pixels
            for cnt in range(self.sample_step_nums[i, j]):
                look_from = self.cam_pos[None]
                if self.render_tape[i, j, 0].w < 0.99:
                    tmax = self.exit[i, j]
                    n_samples = self.sample_step_nums[i, j]
                    ray_len = (tmax - self.entry[i, j])
                    tmin = self.entry[
                        i,
                        j] + 0.5 * ray_len / n_samples  # Offset tmin as t_start
                    vd = self.rays[i, j]
                    pos = look_from + tl.mix(
                        tmin, tmax,
                        float(cnt) / float(n_samples - 1)) * vd  # Current Pos
                    light_pos = look_from + tl.vec3(0.0, 1.0, 0.0)
                    intensity = self.sample_volume_trilinear(pos)
                    sample_color = self.apply_transfer_function(intensity)
                    opacity = 1.0 - ti.pow(1.0 - sample_color.w,
                                           1.0 / sampling_rate)
                    # if sample_color.w > 1e-3:
                    normal = self.get_volume_normal(pos)
                    light_dir = (pos - light_pos).normalized(
                    )  # Direction to light source
                    n_dot_l = max(normal.dot(light_dir), 0.0)
                    diffuse = self.diffuse * n_dot_l
                    r = tl.reflect(light_dir,
                                   normal)  # Direction of reflected light
                    r_dot_v = max(r.dot(-vd), 0.0)
                    specular = self.specular * pow(r_dot_v, self.shininess)
                    shaded_color = tl.vec4(
                        (diffuse + specular + self.ambient) *
                        sample_color.xyz * opacity * self.light_color,
                        opacity)
                    self.render_tape[
                        i, j,
                        0] = (1.0 - self.render_tape[i, j, 0].w
                              ) * shaded_color + self.render_tape[i, j, 0]

    @ti.kernel
    def get_final_image_nondiff(self):
        ''' Retrieves the final image from the tape if the `raycast_nondiff` method was used. '''
        for i, j in self.valid_sample_step_count:
            valid_sample_step_count = self.valid_sample_step_count[i, j] - 1
            rgba = self.render_tape[i, j, 0]
            self.output_rgba[i, j] += rgba
            if valid_sample_step_count > self.max_valid_sample_step_count[None]:
                self.max_valid_sample_step_count[
                    None] = valid_sample_step_count

    @ti.kernel
    def get_final_image(self):
        ''' Retrieves the final image from the `render_tape` to `output_rgba`. '''
        for i, j in self.valid_sample_step_count:
            valid_sample_step_count = self.valid_sample_step_count[i, j] - 1
            ns = tl.clamp(self.sample_step_nums[i, j], 1, self.max_samples-1)
            rgba = self.render_tape[i, j, ns - 1]
            self.output_rgba[i, j] += tl.vec4(tl.mix(rgba.xyz, tl.vec3(self.background_color), 1.0 - rgba.w), rgba.w)
            if valid_sample_step_count > self.max_valid_sample_step_count[None]:
                self.max_valid_sample_step_count[
                    None] = valid_sample_step_count

    @ti.kernel
    def get_depth_image(self):
        for i, j in self.valid_sample_step_count:
            ns = tl.clamp(self.sample_step_nums[i, j], 1, self.max_samples-1)
            self.depth[i, j] += self.depth_tape[i, j, ns - 1]

    def clear_framebuffer(self):
        ''' Clears the framebuffer `output_rgba` and the `render_tape`'''
        self.max_valid_sample_step_count.fill(0)
        self.render_tape.fill(tl.vec4(0.0))
        self.valid_sample_step_count.fill(1)
        self.output_rgba.fill(tl.vec4(0.0))
        self.depth.fill(0.0)
        self.depth_tape.fill(0.0)

    def clear_grad(self):
        ti.sync()
        self.cam_pos.grad.fill(tl.vec3(0.0))
        self.volume.grad.fill(0.0)
        self.tf_tex.grad.fill(tl.vec4(0.0))
        self.render_tape.grad.fill(tl.vec4(0.0))
        self.pos_tape.grad.fill(tl.vec3(0.0))
        self.output_rgba.grad.fill(tl.vec4(0.0))
        self.entry.grad.fill(0.0)
        self.exit.grad.fill(0.0)
        self.rays.grad.fill(tl.vec3(0.0))
        self.depth.grad.fill(0.0)
        self.depth_tape.grad.fill(0.0)

    @ti.kernel
    def grad_nan_to_num(self):
        self.cam_pos.grad[None] = tl.vec3(0.0)
        for i,j in self.rays.grad:
            if any(tl.isnan(self.rays.grad[i,j])):
                self.rays.grad[i,j] = tl.vec3(0.0)
            if tl.isnan(self.entry.grad[i,j]):
                self.entry.grad[i,j] = 0.0
            if tl.isnan(self.exit.grad[i,j]):
                self.exit.grad[i,j] = 0.0

    @ti.kernel
    def compute_loss(self):
        ''' exclude loss for rays missing the volume '''
        for i, j in self.valid_sample_step_count:
            if self.output_rgba[i, j].w < 1E-8:
                self.ground_truth_depth[i, j] = 1

        for i,j in self.valid_sample_step_count:
            # calculate the sample where we expect to have max opacity based on gt_depth
            # could use better calculation to go from depth -> sample but like this we cant miss the calculated ra part
            if self.ground_truth_depth[i, j] < 1:
                expected_sample = ti.cast(self.ground_truth_depth[i, j] * self.sample_step_nums[i, j], ti.i32)      # ceil resulting in autodiff error, typecasting does not??
                actual_opacity = self.render_tape[i, j, expected_sample].w
                self.loss[None] += (1 - actual_opacity)**2 / (self.resolution[0] * self.resolution[1])

    @ti.kernel
    def loss_grad(self):
        ''' manually calculate loss from distance to ground truth depth'''
        for i,j in self.valid_sample_step_count:
            if self.ground_truth_depth[i, j] < 1:
                expected_sample = ti.cast(self.ground_truth_depth[i, j] * self.sample_step_nums[i, j], ti.i32)      # ceil resulting in autodiff error, typecasting does not??
                actual_opacity = self.render_tape[i, j, expected_sample].w
                opacity_grad_at_ijs = -2 * (1 - actual_opacity) / (self.resolution[0] * self.resolution[1])
                self.render_tape.grad[i, j, expected_sample] += tl.vec4(0.0, 0.0, 0.0, opacity_grad_at_ijs)

    @ti.kernel
    def apply_tf_grad(self):
        for i in range(self.tf_tex.shape[0]):
            self.tf_tex[i] -= self.tf_tex.grad[i]

    @ti.kernel
    def clear_loss(self):
        self.loss[None] = 0.0

    def visualize_ray(self, rgba: Union[str, None] = None, i: int = None, j: int = None, filename: str = None):
        r = rgba is None or 'r' in rgba
        g = rgba is None or 'g' in rgba
        b = rgba is None or 'b' in rgba
        a = rgba is None or 'a' in rgba

        def trim_to_volume(data: np.array) -> Tuple[int, int]:
            not_zero = data > 0.0001
            first_idx = not_zero.argmax()
            last_idx = not_zero.size - not_zero[::-1].argmax() -1

            return first_idx, last_idx

        def get_deriv(data: np.array) -> np.array:
            return np.clip(np.gradient(data), 0, None)

        def plot_data(data: np.array, axes: Tuple[plt.axes, plt.axes], color_fmt: str):
            deriv = get_deriv(data)
            f, l = trim_to_volume(data)
            fd, ld = trim_to_volume(deriv)
            f = min(f, fd)
            l = max(l, ld)
            axes[0].plot(range(f, l+1), data[f:l+1], color_fmt)
            axes[1].plot(range(f, l+1), deriv[f:l+1], color_fmt)

        if i is None:
            i = self.resolution[0] // 2
        if j is None:
            j = self.resolution[1] // 2
        np_tape = self.render_tape.to_numpy()[i, j, :, :]
        fig, (ax, dx) = plt.subplots(2, 1)
        if r:
            plot_data(np_tape[:, 0], (ax, dx), 'r-')
        if g:
            plot_data(np_tape[:, 1], (ax, dx), 'g-')
        if b:
            plot_data(np_tape[:, 2], (ax, dx), 'b-')
        if a:
            plot_data(np_tape[:, 3], (ax, dx), 'k-')
        if filename is None:
            fig.savefig('demo.png', bbox_inches='tight')
        else:
            fig.savefig(filename, bbox_inches='tight')

    def visualize_tf(self, filename=None):
        fig, ax = plt.subplots()
        tf_np = self.tf_tex.to_numpy()
        ax.plot(tf_np[:, 0], 'r-')
        ax.plot(tf_np[:, 1], 'g-')
        ax.plot(tf_np[:, 2], 'b-')
        ax.plot(tf_np[:, 3], 'k-')
        if filename is None:
            fig.savefig('tf.png', bbox_inches='tight')
        else:
            fig.savefig(filename, bbox_inches='tight')


class RaycastFunction(torch.autograd.Function):
    @staticmethod
    @custom_fwd(cast_inputs=torch.float32)
    def forward(ctx, vr, volume, tf, look_from, sampling_rate, batched, jitter=True):
        ''' Performs Volume Raycasting with the given `volume` and `tf`

        Args:
            ctx (obj): Context used for torch.autograd.Function
            vr (VolumeRaycaster): VolumeRaycaster taichi class
            volume (Tensor): PyTorch Tensor representing the volume of shape ([BS,] W, H, D)
            tf (Tensor): PyTorch Tensor representing a transfer fucntion texture of shape ([BS,] W, C)
            look_from (Tensor): Look From for Raycaster camera. Shape ([BS,] 3)
            sampling_rate (float): Sampling rate as multiplier to the Nyquist frequency
            batched (4-bool): Whether the input is batched (i.e. has an extra dimension or is a list) and a bool for each volume, tf and look_from
            jitter (bool, optional): Turn on ray jitter (random shift of ray starting points). Defaults to True.

        Returns:
            Tensor: Resulting rendered image of shape (C, H, W)
        '''
        ctx.vr = vr # Save Volume Raycaster for backward
        ctx.sampling_rate = sampling_rate
        ctx.batched, ctx.bs = batched
        ctx.jitter = jitter
        if ctx.batched: # Batched Input
            ctx.save_for_backward(volume, tf, look_from) # unwrap tensor if it's a list
            result = torch.zeros(ctx.bs, *vr.resolution, 4, dtype=torch.float32, device=volume.device)
            for i, vol, tf_, lf in zip(range(ctx.bs), volume, tf, look_from):
                vr.set_cam_pos(lf)
                vr.set_volume(vol)
                vr.set_tf_tex(tf_)
                vr.clear_framebuffer()
                vr.compute_rays()
                vr.compute_intersections(sampling_rate , jitter)
                # vr.compute_entry_exit(sampling_rate, jitter)
                vr.raycast(sampling_rate)
                vr.get_depth_image()
                result[i] = vr.depth.to_torch(device=volume.device)
            return result
        else: # Non-batched, single item
            # No saving via ctx.save_for_backward needed for single example, as it's saved inside vr
            # TODO: is this a problem when using the Raycast multiple times, before calling backward()?
            vr.set_cam_pos(look_from)
            vr.set_volume(volume)
            vr.set_tf_tex(tf)
            vr.clear_framebuffer()
            vr.compute_rays()
            vr.compute_intersections(sampling_rate , jitter)
            vr.raycast(sampling_rate)
            vr.get_depth_image()
            return vr.depth.to_torch(device=volume.device)

    @staticmethod
    @custom_bwd
    def backward(ctx, grad_output):
        dev = grad_output.device
        if ctx.batched: # Batched Gradient
            vols, tfs, lfs = ctx.saved_tensors
            # Volume Grad Shape (BS, W, H, D)
            volume_grad = torch.zeros(ctx.bs, *ctx.vr.volume.shape, dtype=torch.float32, device=dev)
            # TF Grad Shape (BS, W, C)
            tf_grad = torch.zeros(ctx.bs, *ctx.vr.tf_tex.shape, ctx.vr.tf_tex.n, dtype=torch.float32, device=dev)
            # Look From Grad Shape (BS, 3)
            lf_grad = torch.zeros(ctx.bs, 3, dtype=torch.float32, device=dev)
            for i, vol, tf, lf in zip(range(ctx.bs), vols, tfs, lfs):
                # Clear & Setup
                ctx.vr.set_cam_pos(lf)
                ctx.vr.set_volume(vol)
                ctx.vr.set_tf_tex(tf)
                ctx.vr.clear_grad()
                ctx.vr.clear_framebuffer()
                # Forward
                ctx.vr.compute_rays()
                ctx.vr.compute_intersections(ctx.sampling_rate , ctx.jitter)
                ctx.vr.raycast(ctx.sampling_rate)
                ctx.vr.get_final_image()
                # Backward
                ctx.vr.output_rgba.grad.from_torch(grad_output[i])
                # ctx.vr.depth.grad.from_torch(grad_output[i])
                ctx.vr.get_final_image.grad()
                ctx.vr.raycast.grad(ctx.sampling_rate)
                # print('Output RGBA', torch.nan_to_num(ctx.vr.output_rgba.grad.to_torch(device=dev)).abs().max())
                # print('Render Tape', torch.nan_to_num(ctx.vr.render_tape.grad.to_torch(device=dev)).abs().max())
                # print('TF', torch.nan_to_num(ctx.vr.volume.grad.to_torch(device=dev)).abs().max())
                # print('Volume', torch.nan_to_num(ctx.vr.volume.grad.to_torch(device=dev)).abs().max())
                # print('Entry', torch.nan_to_num(ctx.vr.entry.grad.to_torch(device=dev)).abs().max())
                # print('Exit', torch.nan_to_num(ctx.vr.entry.grad.to_torch(device=dev)).abs().max())
                ctx.vr.grad_nan_to_num()
                ctx.vr.compute_rays.grad()
                # print('AUTODIFF CamPos Field', ctx.vr.cam_pos_field)
                # print('AUTODIFF Camera Pos / Grad', ctx.vr.cam_pos, ctx.vr.cam_pos.grad)
                # ctx.vr.grad_nan_to_num()
                # ctx.vr.compute_rays_backward()
                # ti.sync()
                # print('MANUAL CamPos Field', ctx.vr.cam_pos_field)
                # print('MANUAL Camera Pos', ctx.vr.cam_pos.grad)
                ctx.vr.compute_intersections.grad(ctx.sampling_rate , ctx.jitter)
                # print('Entry', ctx.vr.entry.grad)
                # print('Camera Pos', ctx.vr.cam_pos.grad)
                # ctx.vr.compute_entry_exit.grad(ctx.sampling_rate, ctx.jitter)

                volume_grad[i] = torch.nan_to_num(ctx.vr.volume.grad.to_torch(device=dev))
                tf_grad[i] = torch.nan_to_num(ctx.vr.tf_tex.grad.to_torch(device=dev))
                lf_grad[i] = torch.nan_to_num(ctx.vr.cam_pos.grad.to_torch(device=dev))
            return None, volume_grad, tf_grad, lf_grad, None, None, None

        else: # Non-batched, single item
            ctx.vr.clear_grad()
            ctx.vr.output_rgba.grad.from_torch(grad_output)
            # ctx.vr.depth.grad.from_torch(grad_output)
            ctx.vr.get_final_image.grad()
            ctx.vr.raycast.grad(ctx.sampling_rate)

            return None, \
                torch.nan_to_num(ctx.vr.volume.grad.to_torch(device=dev)), \
                torch.nan_to_num(ctx.vr.tf_tex.grad.to_torch(device=dev)), \
                torch.nan_to_num(ctx.vr.cam_pos.grad.to_torch(device=dev)), \
                    None, None, None
    
    
class Mode(IntEnum):
    FirstHitDepth = 1
    MaxOpacity = 2
    MaxGradient = 3
    #WYSIWYP = 4


@ti.data_oriented
class DepthRaycaster(VolumeRaycaster):
        def __init__(self,
                 volume_resolution,
                 render_resolution,
                 max_samples=512,
                 tf_resolution=128,
                 fov=30.0,
                 nearfar=(0.1, 100.0),
                 background_color=0.0):
            ''' Initializes Depth Raycaster. Make sure to .set_volume() and .set_tf_tex() after initialization '''

            ''' Extends the VolumeRaycaster with multiple Depth compositing modes'''
    
            super().__init__(volume_resolution, render_resolution, max_samples, tf_resolution, fov, nearfar)

            render_tiles = tuple(map(lambda x: x // 8, render_resolution))
            self.depth = ti.field(ti.f32, needs_grad=True)
            self.depth_tape = ti.field(ti.f32, needs_grad=True)  # tape to record depth so far for every sample, need to be able to check prev measured depth
            ti.root.dense(ti.ij, render_tiles).dense(ti.ij, (8, 8)).place(self.depth, self.depth.grad)
            ti.root.dense(ti.ijk, (*render_tiles, max_samples)).dense(ti.ijk, (8, 8, 1)).place(self.depth_tape, self.depth_tape.grad)

        @ti.kernel
        def raycast_nondiff(self, sampling_rate: float, mode: int):
            ''' Raycasts in a non-differentiable (but faster and cleaner) way. Use `get_final_image_nondiff` with this.

            Args:
                sampling_rate (float): Sampling rate (multiplier with Nyquist frequence)
                mode (Mode): Rendering mode (Standard or different depth modes)
            '''
            for i, j in self.valid_sample_step_count:  # For all pixels
<<<<<<< HEAD
                last_opacity = 0.0
                maximum = 0.0
                for cnt in range(self.sample_step_nums[i, j]):
                    look_from = self.cam_pos[None]
                    opacity = 0.0
                    old_agg_opacity = 0.0
=======
                for cnt in range(self.sample_step_nums[i, j]):
                    look_from = self.cam_pos[None]
                    opacity, old_agg_opacity = 0.0, 0.0
>>>>>>> 2575e26a
                    if self.render_tape[i, j, 0].w < 0.99:
                        tmax = self.exit[i, j]      # letztes sample am austrittsort?
                        n_samples = self.sample_step_nums[i, j]
                        ray_len = (tmax - self.entry[i, j])
                        tmin = self.entry[i, j] + 0.5 * ray_len / n_samples  # Offset tmin as t_start
                        vd = self.rays[i, j]

                        dist = tl.mix(tmin, tmax, float(cnt) / float(n_samples - 1))
                        pos = look_from + dist * vd  # Current Pos
                        depth = dist / self.far

                        light_pos = look_from + tl.vec3(0.0, 1.0, 0.0)
                        intensity = self.sample_volume_trilinear(pos)
                        sample_color = self.apply_transfer_function(intensity)
                        opacity = 1.0 - ti.pow(1.0 - sample_color.w, 1.0 / sampling_rate)
                        if sample_color.w > 1e-3:
                            normal = self.get_volume_normal(pos)
                            light_dir = (pos - light_pos).normalized()  # Direction to light source
                            n_dot_l = max(normal.dot(light_dir), 0.0)
                            diffuse = self.diffuse * n_dot_l
                            r = tl.reflect(light_dir, normal)  # Direction of reflected light
                            r_dot_v = max(r.dot(-vd), 0.0)
                            specular = self.specular * pow(r_dot_v, self.shininess)

                            # fill render tape according to selected mode
                            render_output = tl.vec4((diffuse + specular + self.ambient) * sample_color.xyz * opacity * self.light_color, opacity)
<<<<<<< HEAD
                            old_agg_opacity = self.render_tape[i, j, 0].w
                            new_agg_sample = (1.0 - self.render_tape[i, j, 0].w) * render_output + self.render_tape[i, j, 0]
                            if ti.static(mode == Mode.FirstHitDepth):
                                if sample_color.w > 1e-3 and self.depth[i, j] == 0.0:
                                    self.depth[i, j] = depth
                            elif ti.static(mode == Mode.MaxOpacity):
                                if sample_color.w > maximum:
                                    self.depth[i, j] = depth
                                    maximum = sample_color.w
                            elif ti.static(mode == Mode.MaxGradient):
                                grad = new_agg_sample.w - old_agg_opacity
                                if grad > maximum:
                                    self.depth[i, j] = depth
                                    maximum = grad
                            self.render_tape[i, j, 0] = new_agg_sample
=======
                            old_agg_opacity = self.render_tape[i,j,0].w
                            new_agg_sample  = (1.0 - self.render_tape[i, j, 0].w) * render_output + self.render_tape[i, j, 0]
                            if ti.static(mode == Mode.FirstHitDepth):
                                if old_agg_opacity < 1e-3:
                                    self.depth[i,j] = depth 
                            elif ti.static(mode == Mode.MaxOpacity):
                                if sample_color.w > self.render_tape[i,j,0].w:
                                    self.depth[i,j] = depth
                            elif ti.static(mode == Mode.MaxGradient):
                                grad = new_agg_sample.w - old_agg_opacity
                                if grad > self.render_tape[i,j,0].w:
                                    self.depth[i,j] = depth
                            else:
                                self.depth[i,j] = depth

                            self.render_tape[i,j,0] = new_agg_sample
>>>>>>> 2575e26a


class Raycaster(torch.nn.Module):
    def __init__(self, volume_shape, output_shape, tf_shape, sampling_rate=1.0, jitter=True, max_samples=512,
                 fov=30.0, near=0.1, far=100.0, ti_kwargs=None, background_color=0.0, mode=None):
        super().__init__()
        if ti_kwargs is None:
            ti_kwargs = {}
        self.volume_shape = (volume_shape[2], volume_shape[0], volume_shape[1])
        self.output_shape = output_shape
        self.tf_shape = tf_shape
        self.sampling_rate = sampling_rate
        self.jitter = jitter
        self.mode = mode
        ti.init(arch=ti.cuda, default_fp=ti.f32, **ti_kwargs)

        self.vr = DepthRaycaster(self.volume_shape, output_shape, max_samples=max_samples, tf_resolution=self.tf_shape,
         fov=fov, nearfar=(near, far), background_color=background_color)

    def raycast_nondiff(self, volume, tf, look_from, sampling_rate=None, mode: Union[None, Mode] = None):
        if mode is None:
            if self.mode is not None:
                mode = self.mode
            else:
                mode = Mode.FirstHitDepth

        with torch.no_grad() as _, autocast(False) as _:
            batched, bs, vol_in, tf_in, lf_in = self._determine_batch(volume, tf, look_from)
            sr = sampling_rate if sampling_rate is not None else 4.0 * self.sampling_rate
            if batched:  # Batched Input
                result = torch.zeros(bs,
                                    *self.vr.resolution,
                                    5,
                                    dtype=torch.float32,
                                    device=volume.device)
                # Volume: remove intensity dim, reorder to (BS, W, H, D)
                # TF: Reorder to (BS, W, 4)
                for i, vol, tf_, lf in zip(range(bs), vol_in, tf_in, lf_in):
                    with autocast(False):
                        self.vr.set_cam_pos(lf)
                    self.vr.set_volume(vol)
                    self.vr.set_tf_tex(tf_)
                    self.vr.clear_framebuffer()
                    self.vr.compute_rays()
                    self.vr.compute_intersections_nondiff(sr, False)
                    self.vr.raycast_nondiff(sr, mode)
                    self.vr.get_final_image_nondiff()
                    result[i,...,:4] = self.vr.output_rgba.to_torch(device=volume.device)
                    result[i,...,4]  = self.vr.depth.to_torch(device=volume.device)
                # First reorder render to (BS, C, H, W), then flip Y to correct orientation
                return torch.flip(result, (2,)).permute(0, 3, 2, 1).contiguous()
            else:
                self.vr.set_cam_pos(lf_in)
                self.vr.set_volume(vol_in)
                self.vr.set_tf_tex(tf_in)
                self.vr.clear_framebuffer()
                self.vr.compute_rays()
                self.vr.compute_intersections_nondiff(sr, False)
                self.vr.raycast_nondiff(sr, mode)
                self.vr.get_final_image_nondiff()
                # First reorder to (C, H, W), then flip Y to correct orientation
                rgbad = torch.cat([self.vr.output_rgba.to_torch(device=volume.device), self.vr.depth.to_torch(device=volume.device)], dim=-1)
                return torch.flip(rgbad, (1, )).permute(2, 1, 0).contiguous()

    def raycast_notorch(self, volume, tf, look_from, sampling_rate=None):
        ''' seeks to mimic raycast_nondiff, but using the raycast method of the Volume raycaster
            depth renderings can then be extracted from the render tape instead of during the rendering process'''
        pass

    def forward(self, volume, tf, look_from):
        ''' Raycasts through `volume` using the transfer function `tf` from given camera position (volume is in [-1,1]^3, centered around 0)

        Args:
            volume (Tensor): Volume Tensor of shape ([BS,] 1, D, H, W)
            tf (Tensor): Transfer Function Texture of shape ([BS,] 4, W)
            look_from (Tensor): Camera position of shape ([BS,] 3)

        Returns:
            Tensor: Rendered image of shape ([BS,] 4, H, W)
        '''
        batched, bs, vol_in, tf_in, lf_in = self._determine_batch(volume, tf, look_from)
        if batched: # Anything batched Batched
            return torch.flip(
                RaycastFunction.apply(self.vr, vol_in, tf_in, lf_in, self.sampling_rate, (batched, bs), self.jitter),
                (2,) # First reorder render to (BS, C, H, W), then flip Y to correct orientation
            ).permute(0, 3, 2, 1).contiguous()
        else:
            return torch.flip(
                RaycastFunction.apply(self.vr, vol_in, tf_in, lf_in,
                                      self.sampling_rate, (batched, bs),
                                      self.jitter),
                (1,) # First reorder to (C, H, W), then flip Y to correct orientation
            ).permute(2, 1, 0).contiguous()


    def _determine_batch(self, volume, tf, look_from):
        ''' Determines whether there's a batched input and returns lists of non-batched inputs.

        Args:
            volume (Tensor): Volume input, either 4D or 5D (batched)
            tf (Tensor): Transfer Function input, either 2D or 3D (batched)
            look_from (Tensor): Camera Look From input, either 1D or 2D (batched)

        Returns:
            ([bool], Tensor, Tensor, Tensor): (is anything batched?, batched input or list of non-batched inputs (for all inputs))
        '''
        batched = torch.tensor([volume.ndim == 5, tf.ndim == 3, look_from.ndim == 2])

        if batched.any():
            bs = [volume, tf, look_from][batched.long().argmax().item()].size(0)
            vol_out = volume.squeeze(1).permute(0,3,1,2).contiguous() if batched[0].item() else volume.squeeze(0).permute(2, 0, 1).expand(bs, -1,-1,-1).clone()
            tf_out  = tf.permute(0, 2, 1).contiguous()                if batched[1].item() else tf.permute(1,0).expand(bs, -1,-1).clone()
            lf_out  = look_from if batched[2].item() else look_from.expand(bs, -1).clone()
            return True, bs, vol_out, tf_out, lf_out
        else:
            return False, 0, volume.squeeze(0).permute(2, 0, 1).contiguous(), tf.permute(1,0).contiguous(), look_from

    def extra_repr(self):
        return f'Volume ({self.volume_shape}), Output Render ({self.output_shape}), TF ({self.tf_shape}), Max Samples = {self.vr.max_samples}'<|MERGE_RESOLUTION|>--- conflicted
+++ resolved
@@ -668,7 +668,7 @@
     FirstHitDepth = 1
     MaxOpacity = 2
     MaxGradient = 3
-    #WYSIWYP = 4
+    # WYSIWYP = 4
 
 
 @ti.data_oriented
@@ -702,18 +702,10 @@
                 mode (Mode): Rendering mode (Standard or different depth modes)
             '''
             for i, j in self.valid_sample_step_count:  # For all pixels
-<<<<<<< HEAD
-                last_opacity = 0.0
                 maximum = 0.0
                 for cnt in range(self.sample_step_nums[i, j]):
                     look_from = self.cam_pos[None]
-                    opacity = 0.0
-                    old_agg_opacity = 0.0
-=======
-                for cnt in range(self.sample_step_nums[i, j]):
-                    look_from = self.cam_pos[None]
                     opacity, old_agg_opacity = 0.0, 0.0
->>>>>>> 2575e26a
                     if self.render_tape[i, j, 0].w < 0.99:
                         tmax = self.exit[i, j]      # letztes sample am austrittsort?
                         n_samples = self.sample_step_nums[i, j]
@@ -740,7 +732,6 @@
 
                             # fill render tape according to selected mode
                             render_output = tl.vec4((diffuse + specular + self.ambient) * sample_color.xyz * opacity * self.light_color, opacity)
-<<<<<<< HEAD
                             old_agg_opacity = self.render_tape[i, j, 0].w
                             new_agg_sample = (1.0 - self.render_tape[i, j, 0].w) * render_output + self.render_tape[i, j, 0]
                             if ti.static(mode == Mode.FirstHitDepth):
@@ -756,25 +747,6 @@
                                     self.depth[i, j] = depth
                                     maximum = grad
                             self.render_tape[i, j, 0] = new_agg_sample
-=======
-                            old_agg_opacity = self.render_tape[i,j,0].w
-                            new_agg_sample  = (1.0 - self.render_tape[i, j, 0].w) * render_output + self.render_tape[i, j, 0]
-                            if ti.static(mode == Mode.FirstHitDepth):
-                                if old_agg_opacity < 1e-3:
-                                    self.depth[i,j] = depth 
-                            elif ti.static(mode == Mode.MaxOpacity):
-                                if sample_color.w > self.render_tape[i,j,0].w:
-                                    self.depth[i,j] = depth
-                            elif ti.static(mode == Mode.MaxGradient):
-                                grad = new_agg_sample.w - old_agg_opacity
-                                if grad > self.render_tape[i,j,0].w:
-                                    self.depth[i,j] = depth
-                            else:
-                                self.depth[i,j] = depth
-
-                            self.render_tape[i,j,0] = new_agg_sample
->>>>>>> 2575e26a
-
 
 class Raycaster(torch.nn.Module):
     def __init__(self, volume_shape, output_shape, tf_shape, sampling_rate=1.0, jitter=True, max_samples=512,
