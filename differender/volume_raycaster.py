from numpy.core.fromnumeric import shape
from taichi_glsl.sampling import D
import torch
from torch.cuda.amp import autocast, custom_fwd, custom_bwd
import taichi as ti
import taichi_glsl as tl
import matplotlib.pyplot as plt
import numpy as np
from enum import IntEnum
from typing import Union, Tuple

@ti.func
def low_high_frac(x: float):
    ''' Returns the integer value below and above, as well as the frac

    Args:
        x (float): Floating point number

    Returns:
        int, int, float: floor, ceil, frac of `x`
    '''
    x = ti.max(x, 0.0)
    low = ti.floor(x)
    high = low + 1
    frac = x - float(low)
    return int(low), int(high), frac

@ti.func
def premultiply_alpha(rgba):
    rgba.xyz *= rgba.w
    return rgba

@ti.func
def get_entry_exit_points(look_from, view_dir, bl, tr):
    ''' Computes the entry and exit points of a given ray

    Args:
        look_from (tl.vec3): Camera Position as vec3
        view_dir (tl.vec): View direction as vec3, normalized
        bl (tl.vec3): Bottom left of the bounding box
        tr (tl.vec3): Top right of the bounding box

    Returns:
        float, float, bool: Distance to entry, distance to exit, bool whether box is hit
    '''
    dirfrac = 1.0 / view_dir
    t1 = (bl.x - look_from.x) * dirfrac.x
    t2 = (tr.x - look_from.x) * dirfrac.x
    t3 = (bl.y - look_from.y) * dirfrac.y
    t4 = (tr.y - look_from.y) * dirfrac.y
    t5 = (bl.z - look_from.z) * dirfrac.z
    t6 = (tr.z - look_from.z) * dirfrac.z

    tmin = max(max(min(t1, t2), min(t3, t4)), min(t5, t6))
    tmax = min(min(max(t1, t2), max(t3, t4)), max(t5, t6))
    hit = True
    if tmax < 0.0 or tmin > tmax:
        hit = False
    else:
        hit = True
    return tmin, tmax, hit


@ti.data_oriented
class VolumeRaycaster():
    def __init__(self,
                 volume_resolution,
                 render_resolution,
                 max_samples=512,
                 tf_resolution=128,
                 fov=30.0,
                 nearfar=(0.1, 100.0),
                 background_color=0.0,):
        ''' Initializes Volume Raycaster. Make sure to .set_volume() and .set_tf_tex() after initialization

        Args:
            volume_resolution (3-tuple of int): Resolution of the volume data (w,h,d)
            render_resolution (2-tuple of int): Resolution of the rendering (w,h)
            tf_resolution (int): Resolution of the transfer function texture
            fov (float, optional): Field of view of the camera in degrees. Defaults to 60.0.
            nearfar (2-tuple of float, optional): Near and far plane distance used for perspective projection. Defaults to (0.1, 100.0).
        '''
        self.resolution = render_resolution
        self.aspect = render_resolution[0] / render_resolution[1]
        self.fov_deg = fov
        self.fov_rad = np.radians(fov)
        self.near, self.far = nearfar
        # Taichi Fields
        self.volume = ti.field(ti.f32, needs_grad=True)
        self.tf_tex = ti.Vector.field(4, dtype=ti.f32, needs_grad=True)
        self.render_tape = ti.Vector.field(4, dtype=ti.f32, needs_grad=True)
        self.output_rgba = ti.Vector.field(4, dtype=ti.f32, needs_grad=True)
        self.pos_tape = ti.Vector.field(3, dtype=ti.f32, needs_grad=True)
        self.valid_sample_step_count = ti.field(ti.i32)
        self.sample_step_nums = ti.field(ti.i32)
        self.entry = ti.field(ti.f32)
        self.exit = ti.field(ti.f32)
        self.loss = ti.field(ti.f32, shape=(), needs_grad=True)
        self.rays = ti.Vector.field(3, dtype=ti.f32)
        self.max_valid_sample_step_count = ti.field(ti.i32, ())
        self.max_samples = max_samples
        self.background_color = background_color
        self.ambient = 0.4
        self.diffuse = 0.8
        self.specular = 0.3
        self.shininess = 32.0
        self.light_color = tl.vec3(1.0)
        self.cam_pos = ti.Vector.field(3, dtype=ti.f32, needs_grad=True)
        self.cam_pos_field = ti.Vector.field(3, dtype=ti.f32, needs_grad=True)
        
        self.ground_truth_depth = ti.field(shape=self.resolution, dtype=ti.f32)    

        # add depth tape and depth_out
        self.depth = ti.field(ti.f32, needs_grad=True)
        self.depth_tape = ti.field(ti.f32, needs_grad=True)

        volume_resolution = tuple(map(lambda d: d // 4, volume_resolution))
        render_resolution = tuple(map(lambda d: d // 8, render_resolution))
        ti.root.dense(ti.ijk, volume_resolution).dense(ti.ijk, (4, 4, 4)).place(self.volume, self.volume.grad)
        ti.root.dense(ti.ijk, (*render_resolution, max_samples)).dense(
            ti.ijk, (8, 8, 1)).place(self.render_tape, self.render_tape.grad, self.pos_tape, self.pos_tape.grad)

        ti.root.dense(ti.ij, render_resolution).dense(ti.ij, (8, 8)).place(self.valid_sample_step_count, self.sample_step_nums)
        ti.root.dense(ti.ij, render_resolution).dense(ti.ij, (8, 8)).place(self.output_rgba, self.output_rgba.grad)
        ti.root.dense(ti.ij, render_resolution).dense(ti.ij, (8, 8)).place(self.entry, self.entry.grad, self.exit, self.exit.grad)
        ti.root.dense(ti.ij, render_resolution).dense(ti.ij, (8, 8)).place(self.rays, self.rays.grad)
        ti.root.dense(ti.i, (tf_resolution)).place(self.tf_tex, self.tf_tex.grad)
        ti.root.place(self.cam_pos, self.cam_pos.grad)
        ti.root.dense(ti.ij, render_resolution).dense(ti.ij, (8, 8)).place(self.cam_pos_field, self.cam_pos_field.grad)
        ti.root.dense(ti.ij, render_resolution).dense(ti.ij, (8, 8)).place(self.depth, self.depth.grad)
        ti.root.dense(ti.ijk, (*render_resolution, max_samples)).dense(
            ti.ijk, (8, 8, 1)).place(self.depth_tape, self.depth_tape.grad)

    def set_volume(self, volume):
        self.volume.from_torch(volume.float())

    def set_tf_tex(self, tf_tex):
        self.tf_tex.from_torch(tf_tex.float())

    def set_cam_pos(self, cam_pos):
        self.cam_pos.from_torch(cam_pos.float())

    def set_gtd(self, gtd):
        self.ground_truth_depth.from_numpy(gtd)

    @ti.func # TODO: remove
    def get_ray_direction(self, orig, view_dir, x: float, y: float):
        ''' Compute ray direction for perspecive camera.

        Args:
            orig (tl.vec3): Camera position
            view_dir (tl.vec3): View direction, normalized
            x (float): Image coordinate in [0,1] along width
            y (float): Image coordinate in [0,1] along height

        Returns:
            tl.vec3: Ray direction from camera origin to pixel specified through `x` and `y`
        '''
        u = x - 0.5
        v = y - 0.5

        up = ti.static(tl.vec3(0.0, 1.0, 0.0))
        right = tl.cross(view_dir, up).normalized()
        up = tl.cross(right, view_dir).normalized()
        near_h = 2.0 * ti.tan(self.fov_rad) * self.near
        near_w = near_h * self.aspect
        near_m = orig + self.near * view_dir
        near_pos = near_m + u * near_w * right + v * near_h * up

        return (near_pos - orig).normalized()

    @ti.func
    def sample_volume_trilinear(self, pos):
        ''' Samples volume data at `pos` and trilinearly interpolates the value

        Args:
            pos (tl.vec3): Position to sample the volume in [-1, 1]^3

        Returns:
            float: Sampled interpolated intensity
        '''
        pos = tl.clamp(
            ((0.5 * pos) + 0.5), 0.0,
            1.0) * ti.static(tl.vec3(*self.volume.shape) - 1.0 - 1e-4)
        x_low, x_high, x_frac = low_high_frac(pos.x)
        y_low, y_high, y_frac = low_high_frac(pos.y)
        z_low, z_high, z_frac = low_high_frac(pos.z)

        x_high = min(x_high, ti.static(self.volume.shape[0] - 1))
        y_high = min(y_high, ti.static(self.volume.shape[1] - 1))
        z_high = min(z_high, ti.static(self.volume.shape[2] - 1))
        # on z_low
        v000 = self.volume[x_low, y_low, z_low]
        v100 = self.volume[x_high, y_low, z_low]
        x_val_y_low = tl.mix(v000, v100, x_frac)
        v010 = self.volume[x_low, y_high, z_low]
        v110 = self.volume[x_high, y_high, z_low]
        x_val_y_high = tl.mix(v010, v110, x_frac)
        xy_val_z_low = tl.mix(x_val_y_low, x_val_y_high, y_frac)
        # on z_high
        v001 = self.volume[x_low, y_low, z_high]
        v101 = self.volume[x_high, y_low, z_high]
        x_val_y_low = tl.mix(v001, v101, x_frac)
        v011 = self.volume[x_low, y_high, z_high]
        v111 = self.volume[x_high, y_high, z_high]
        x_val_y_high = tl.mix(v011, v111, x_frac)
        xy_val_z_high = tl.mix(x_val_y_low, x_val_y_high, y_frac)
        return tl.mix(xy_val_z_low, xy_val_z_high, z_frac)

    @ti.func
    def get_volume_normal(self, pos):
        delta = 1e-3
        x_delta = tl.vec3(delta, 0.0, 0.0)
        y_delta = tl.vec3(0.0, delta, 0.0)
        z_delta = tl.vec3(0.0, 0.0, delta)
        dx = self.sample_volume_trilinear(
            pos + x_delta) - self.sample_volume_trilinear(pos - x_delta)
        dy = self.sample_volume_trilinear(
            pos + y_delta) - self.sample_volume_trilinear(pos - y_delta)
        dz = self.sample_volume_trilinear(
            pos + z_delta) - self.sample_volume_trilinear(pos - z_delta)
        return tl.vec3(dx, dy, dz).normalized()

    @ti.func
    def apply_transfer_function(self, intensity: float):
        ''' Applies a 1D transfer function to a given intensity value

        Args:
            intensity (float): Intensity in [0,1]

        Returns:
            tl.vec4: Color and opacity for given `intensity`
        '''
        length = ti.static(float(self.tf_tex.shape[0] - 1))
        low, high, frac = low_high_frac(intensity * length)
        return tl.mix(
            self.tf_tex[low],
            self.tf_tex[min(high, ti.static(self.tf_tex.shape[0] - 1))], frac)

    @ti.kernel
    def compute_rays(self):
        for i,j in self.rays:
            max_x = ti.static(float(self.rays.shape[0]))
            max_y = ti.static(float(self.rays.shape[1]))
            up = ti.static(tl.vec3(0.0, 1.0, 0.0))
            # Shift to 0 center
            u = (float(i) + 0.5) / max_x - 0.5
            v = (float(j) + 0.5) / max_y - 0.5
            # Compute up & right, as well as near plane extents
            view_dir = (-self.cam_pos[None]).normalized()
            right = tl.cross(view_dir, up).normalized()
            up = tl.cross(right, view_dir).normalized()
            near_h = 2.0 * ti.tan(self.fov_rad) * self.near
            near_w = near_h * self.aspect
            near_m = self.cam_pos[None] + self.near * view_dir
            near_pos = near_m + u * near_w * right + v * near_h * up

            self.rays[i,j] = (near_pos - self.cam_pos[None]).normalized()

    @ti.kernel
    def compute_rays_backward(self):
        for i,j in self.rays:
            if tl.length(self.rays[i,j]) > 1e-8:
                updated_ray = (self.rays[i,j] - self.rays.grad[i,j]).normalized()
                pix_pos = self.cam_pos[None] + self.rays[i, j] * self.entry[i, j]
                new_campos = pix_pos - updated_ray * (self.entry[i,j] - self.entry.grad[i,j])
                self.cam_pos.grad[None] += (self.cam_pos[None] - new_campos) #/ ti.static(self.rays.shape[0] * self.rays.shape[1])
                self.cam_pos_field[i,j] = new_campos

    @ti.kernel
    def compute_intersections(self, sampling_rate: float, jitter: int):
        for i,j in self.entry:
            vol_diag = ti.static((tl.vec3(*self.volume.shape) - tl.vec3(1.0)).norm())
            bb_bl = ti.static(tl.vec3(-1.0))
            bb_tr = ti.static(tl.vec3( 1.0))
            tmin, tmax, hit = get_entry_exit_points(self.cam_pos[None], self.rays[i,j], bb_bl, bb_tr)

            n_samples = 1
            if hit:
                n_samples = ti.cast(ti.floor(sampling_rate * vol_diag * (tmax - tmin)), ti.int32) + 1
            self.entry[i,j] = tmin
            self.exit[i,j] = tmax
            self.sample_step_nums[i,j] = min(self.max_samples, n_samples)

    @ti.kernel
    def compute_intersections_nondiff(self, sampling_rate: float, jitter: int):
        for i,j in self.entry:
            vol_diag = ti.static((tl.vec3(*self.volume.shape) - tl.vec3(1.0)).norm())
            bb_bl = ti.static(tl.vec3(-1.0))
            bb_tr = ti.static(tl.vec3( 1.0))
            tmin, tmax, hit = get_entry_exit_points(self.cam_pos[None], self.rays[i,j], bb_bl, bb_tr)

            n_samples = 1
            if hit:
                n_samples = ti.cast(ti.floor(sampling_rate * vol_diag * (tmax - tmin)), ti.int32) + 1
            self.entry[i,j] = tmin
            self.exit[i,j] = tmax
            self.sample_step_nums[i,j] = n_samples

    @ti.kernel
    def raycast(self, sampling_rate: float):
        ''' Produce a rendering. Run compute_entry_exit first! '''
        for i, j in self.valid_sample_step_count:  # For all pixels
            for sample_idx in range(1, self.sample_step_nums[i, j]):
                look_from = self.cam_pos[None]
                if self.render_tape[i, j, sample_idx -1].w < 0.99 and sample_idx < ti.static(self.max_samples):
                    tmax = self.exit[i, j]
                    n_samples = self.sample_step_nums[i, j]
                    ray_len = (tmax - self.entry[i, j])
                    tmin = self.entry[
                        i,
                        j] + 0.5 * ray_len / n_samples  # Offset tmin as t_start
                    vd = self.rays[i, j]
                    self.pos_tape[i,j, sample_idx] = look_from + tl.mix(
                        tmin, tmax, float(sample_idx) / float(n_samples - 1)) * vd  # Current Pos
                    light_pos = look_from + tl.vec3(0.0, 1.0, 0.0)
                    intensity = self.sample_volume_trilinear(self.pos_tape[i,j, sample_idx])
                    sample_color = self.apply_transfer_function(intensity)
                    opacity = 1.0 - ti.pow(1.0 - sample_color.w,
                                           1.0 / sampling_rate)
                    
                    if sample_color.w > 1e-3 and self.depth_tape[i, j, sample_idx - 1] == 0.0:
                        self.depth_tape[i, j, sample_idx] = tl.mix(tmin, tmax, float(sample_idx) / float(n_samples - 1))     
                    else:
                        self.depth_tape[i, j, sample_idx] = self.depth_tape[i, j, sample_idx-1]


                    normal = self.get_volume_normal(self.pos_tape[i,j, sample_idx])
                    light_dir = (
                        self.pos_tape[i,j, sample_idx] -
                        light_pos).normalized()  # Direction to light source
                    n_dot_l = max(normal.dot(light_dir), 0.0)
                    diffuse = self.diffuse * n_dot_l
                    r = tl.reflect(light_dir,
                                   normal)  # Direction of reflected light
                    r_dot_v = max(r.dot(-vd), 0.0)
                    specular = self.specular * pow(r_dot_v, self.shininess)
                    shaded_color = tl.vec4(
                        ti.min(1.0, diffuse + specular + self.ambient) *
                        sample_color.xyz * opacity * self.light_color, opacity)
                    self.render_tape[i, j, sample_idx] = (
                        1.0 - self.render_tape[i, j, sample_idx - 1].w
                    ) * shaded_color + self.render_tape[i, j, sample_idx - 1]
                    self.valid_sample_step_count[i, j] += 1
                else:
                    self.render_tape[i, j, sample_idx] = self.render_tape[
                        i, j, sample_idx - 1]

    @ti.kernel
    def raycast_nondiff(self, sampling_rate: float):
        ''' Raycasts in a non-differentiable (but faster and cleaner) way. Use `get_final_image_nondiff` with this.

        Args:
            sampling_rate (float): Sampling rate (multiplier with Nyquist frequence)
        '''
        for i, j in self.valid_sample_step_count:  # For all pixels
            for cnt in range(self.sample_step_nums[i, j]):
                look_from = self.cam_pos[None]
                if self.render_tape[i, j, 0].w < 0.99:
                    tmax = self.exit[i, j]
                    n_samples = self.sample_step_nums[i, j]
                    ray_len = (tmax - self.entry[i, j])
                    tmin = self.entry[
                        i,
                        j] + 0.5 * ray_len / n_samples  # Offset tmin as t_start
                    vd = self.rays[i, j]
                    pos = look_from + tl.mix(
                        tmin, tmax,
                        float(cnt) / float(n_samples - 1)) * vd  # Current Pos
                    light_pos = look_from + tl.vec3(0.0, 1.0, 0.0)
                    intensity = self.sample_volume_trilinear(pos)
                    sample_color = self.apply_transfer_function(intensity)
                    opacity = 1.0 - ti.pow(1.0 - sample_color.w,
                                           1.0 / sampling_rate)
                    # if sample_color.w > 1e-3:
                    normal = self.get_volume_normal(pos)
                    light_dir = (pos - light_pos).normalized(
                    )  # Direction to light source
                    n_dot_l = max(normal.dot(light_dir), 0.0)
                    diffuse = self.diffuse * n_dot_l
                    r = tl.reflect(light_dir,
                                   normal)  # Direction of reflected light
                    r_dot_v = max(r.dot(-vd), 0.0)
                    specular = self.specular * pow(r_dot_v, self.shininess)
                    shaded_color = tl.vec4(
                        (diffuse + specular + self.ambient) *
                        sample_color.xyz * opacity * self.light_color,
                        opacity)
                    self.render_tape[
                        i, j,
                        0] = (1.0 - self.render_tape[i, j, 0].w
                              ) * shaded_color + self.render_tape[i, j, 0]

    @ti.kernel
    def get_final_image_nondiff(self):
        ''' Retrieves the final image from the tape if the `raycast_nondiff` method was used. '''
        for i, j in self.valid_sample_step_count:
            valid_sample_step_count = self.valid_sample_step_count[i, j] - 1
            rgba = self.render_tape[i, j, 0]
            self.output_rgba[i, j] += rgba
            if valid_sample_step_count > self.max_valid_sample_step_count[None]:
                self.max_valid_sample_step_count[
                    None] = valid_sample_step_count

    @ti.kernel
    def get_final_image(self):
        ''' Retrieves the final image from the `render_tape` to `output_rgba`. '''
        for i, j in self.valid_sample_step_count:
            valid_sample_step_count = self.valid_sample_step_count[i, j] - 1
            ns = tl.clamp(self.sample_step_nums[i, j], 1, self.max_samples-1)
            rgba = self.render_tape[i, j, ns - 1]
            self.output_rgba[i, j] += tl.vec4(tl.mix(rgba.xyz, tl.vec3(self.background_color), 1.0 - rgba.w), rgba.w)
            if valid_sample_step_count > self.max_valid_sample_step_count[None]:
                self.max_valid_sample_step_count[
                    None] = valid_sample_step_count

    @ti.kernel
    def get_depth_image(self):
        for i, j in self.valid_sample_step_count:
            ns = tl.clamp(self.sample_step_nums[i, j], 1, self.max_samples-1)
            self.depth[i, j] += self.depth_tape[i, j, ns - 1]

    def clear_framebuffer(self):
        ''' Clears the framebuffer `output_rgba` and the `render_tape`'''
        self.max_valid_sample_step_count.fill(0)
        self.render_tape.fill(tl.vec4(0.0))
        self.valid_sample_step_count.fill(1)
        self.output_rgba.fill(tl.vec4(0.0))
        self.depth.fill(0.0)
        self.depth_tape.fill(0.0)

    def clear_grad(self):
        ti.sync()
        self.cam_pos.grad.fill(tl.vec3(0.0))
        self.volume.grad.fill(0.0)
        self.tf_tex.grad.fill(tl.vec4(0.0))
        self.render_tape.grad.fill(tl.vec4(0.0))
        self.pos_tape.grad.fill(tl.vec3(0.0))
        self.output_rgba.grad.fill(tl.vec4(0.0))
        self.entry.grad.fill(0.0)
        self.exit.grad.fill(0.0)
        self.rays.grad.fill(tl.vec3(0.0))
        self.depth.grad.fill(0.0)
        self.depth_tape.grad.fill(0.0)

    @ti.kernel
    def grad_nan_to_num(self):
        self.cam_pos.grad[None] = tl.vec3(0.0)
        for i,j in self.rays.grad:
            if any(tl.isnan(self.rays.grad[i,j])):
                self.rays.grad[i,j] = tl.vec3(0.0)
            if tl.isnan(self.entry.grad[i,j]):
                self.entry.grad[i,j] = 0.0
            if tl.isnan(self.exit.grad[i,j]):
                self.exit.grad[i,j] = 0.0

    @ti.kernel
    def compute_loss(self):
        ''' exclude loss for rays missing the volume '''
        for i, j in self.valid_sample_step_count:
            if self.output_rgba[i, j].w < 1E-8:
                self.ground_truth_depth[i, j] = 1

        for i,j in self.valid_sample_step_count:
            # calculate the sample where we expect to have max opacity based on gt_depth
            # could use better calculation to go from depth -> sample but like this we cant miss the calculated ra part
            if self.ground_truth_depth[i, j] < 1:
                expected_sample = ti.cast(self.ground_truth_depth[i, j] * self.sample_step_nums[i, j], ti.i32)      # ceil resulting in autodiff error, typecasting does not??
                actual_opacity = self.render_tape[i, j, expected_sample].w
                self.loss[None] += (1 - actual_opacity)**2 / (self.resolution[0] * self.resolution[1])

    @ti.kernel
    def loss_grad(self):
        ''' manually calculate loss from distance to ground truth depth'''
        for i,j in self.valid_sample_step_count:
            if self.ground_truth_depth[i, j] < 1:
                expected_sample = ti.cast(self.ground_truth_depth[i, j] * self.sample_step_nums[i, j], ti.i32)      # ceil resulting in autodiff error, typecasting does not??
                actual_opacity = self.render_tape[i, j, expected_sample].w
                opacity_grad_at_ijs = -2 * (1 - actual_opacity) / (self.resolution[0] * self.resolution[1])
                self.render_tape.grad[i, j, expected_sample] += tl.vec4(0.0, 0.0, 0.0, opacity_grad_at_ijs)

    @ti.kernel
    def apply_tf_grad(self):
        for i in range(self.tf_tex.shape[0]):
            self.tf_tex[i] -= self.tf_tex.grad[i]

    @ti.kernel
    def clear_loss(self):
        self.loss[None] = 0.0

    def visualize_ray(self, rgba: Union[str, None] = None, i: int = None, j: int = None, filename: str = None):
        r = rgba is None or 'r' in rgba
        g = rgba is None or 'g' in rgba
        b = rgba is None or 'b' in rgba
        a = rgba is None or 'a' in rgba

        def trim_to_volume(data: np.array) -> Tuple[int, int]:
            not_zero = data > 0.0001
            first_idx = not_zero.argmax()
            last_idx = not_zero.size - not_zero[::-1].argmax() -1

            return first_idx, last_idx

        def get_deriv(data: np.array) -> np.array:
            return np.clip(np.gradient(data), 0, None)

        def plot_data(data: np.array, axes: Tuple[plt.axes, plt.axes], color_fmt: str):
            deriv = get_deriv(data)
            f, l = trim_to_volume(data)
            fd, ld = trim_to_volume(deriv)
            f = min(f, fd)
            l = max(l, ld)
            axes[0].plot(range(f, l+1), data[f:l+1], color_fmt)
            axes[1].plot(range(f, l+1), deriv[f:l+1], color_fmt)

        if i is None:
            i = self.resolution[0] // 2
        if j is None:
            j = self.resolution[1] // 2
        np_tape = self.render_tape.to_numpy()[i, j, :, :]
        fig, (ax, dx) = plt.subplots(2, 1)
        if r:
            plot_data(np_tape[:, 0], (ax, dx), 'r-')
        if g:
            plot_data(np_tape[:, 1], (ax, dx), 'g-')
        if b:
            plot_data(np_tape[:, 2], (ax, dx), 'b-')
        if a:
            plot_data(np_tape[:, 3], (ax, dx), 'k-')
        if filename is None:
            fig.savefig('demo.png', bbox_inches='tight')
        else:
            fig.savefig(filename, bbox_inches='tight')

    def visualize_tf(self, filename=None):
        fig, ax = plt.subplots()
        tf_np = self.tf_tex.to_numpy()
        ax.plot(tf_np[:, 0], 'r-')
        ax.plot(tf_np[:, 1], 'g-')
        ax.plot(tf_np[:, 2], 'b-')
        ax.plot(tf_np[:, 3], 'k-')
        if filename is None:
            fig.savefig('tf.png', bbox_inches='tight')
        else:
            fig.savefig(filename, bbox_inches='tight')


class RaycastFunction(torch.autograd.Function):
    @staticmethod
    @custom_fwd(cast_inputs=torch.float32)
    def forward(ctx, vr, volume, tf, look_from, sampling_rate, batched, jitter=True):
        ''' Performs Volume Raycasting with the given `volume` and `tf`

        Args:
            ctx (obj): Context used for torch.autograd.Function
            vr (VolumeRaycaster): VolumeRaycaster taichi class
            volume (Tensor): PyTorch Tensor representing the volume of shape ([BS,] W, H, D)
            tf (Tensor): PyTorch Tensor representing a transfer fucntion texture of shape ([BS,] W, C)
            look_from (Tensor): Look From for Raycaster camera. Shape ([BS,] 3)
            sampling_rate (float): Sampling rate as multiplier to the Nyquist frequency
            batched (4-bool): Whether the input is batched (i.e. has an extra dimension or is a list) and a bool for each volume, tf and look_from
            jitter (bool, optional): Turn on ray jitter (random shift of ray starting points). Defaults to True.

        Returns:
            Tensor: Resulting rendered image of shape (C, H, W)
        '''
        ctx.vr = vr # Save Volume Raycaster for backward
        ctx.sampling_rate = sampling_rate
        ctx.batched, ctx.bs = batched
        ctx.jitter = jitter
        if ctx.batched: # Batched Input
            ctx.save_for_backward(volume, tf, look_from) # unwrap tensor if it's a list
            result = torch.zeros(ctx.bs, *vr.resolution, 4, dtype=torch.float32, device=volume.device)
            for i, vol, tf_, lf in zip(range(ctx.bs), volume, tf, look_from):
                vr.set_cam_pos(lf)
                vr.set_volume(vol)
                vr.set_tf_tex(tf_)
                vr.clear_framebuffer()
                vr.compute_rays()
                vr.compute_intersections(sampling_rate , jitter)
                # vr.compute_entry_exit(sampling_rate, jitter)
                vr.raycast(sampling_rate)
                vr.get_depth_image()
                result[i] = vr.depth.to_torch(device=volume.device)
            return result
        else: # Non-batched, single item
            # No saving via ctx.save_for_backward needed for single example, as it's saved inside vr
            # TODO: is this a problem when using the Raycast multiple times, before calling backward()?
            vr.set_cam_pos(look_from)
            vr.set_volume(volume)
            vr.set_tf_tex(tf)
            vr.clear_framebuffer()
            vr.compute_rays()
            vr.compute_intersections(sampling_rate , jitter)
            vr.raycast(sampling_rate)
            vr.get_depth_image()
            return vr.depth.to_torch(device=volume.device)

    @staticmethod
    @custom_bwd
    def backward(ctx, grad_output):
        dev = grad_output.device
        if ctx.batched: # Batched Gradient
            vols, tfs, lfs = ctx.saved_tensors
            # Volume Grad Shape (BS, W, H, D)
            volume_grad = torch.zeros(ctx.bs, *ctx.vr.volume.shape, dtype=torch.float32, device=dev)
            # TF Grad Shape (BS, W, C)
            tf_grad = torch.zeros(ctx.bs, *ctx.vr.tf_tex.shape, ctx.vr.tf_tex.n, dtype=torch.float32, device=dev)
            # Look From Grad Shape (BS, 3)
            lf_grad = torch.zeros(ctx.bs, 3, dtype=torch.float32, device=dev)
            for i, vol, tf, lf in zip(range(ctx.bs), vols, tfs, lfs):
                # Clear & Setup
                ctx.vr.set_cam_pos(lf)
                ctx.vr.set_volume(vol)
                ctx.vr.set_tf_tex(tf)
                ctx.vr.clear_grad()
                ctx.vr.clear_framebuffer()
                # Forward
                ctx.vr.compute_rays()
                ctx.vr.compute_intersections(ctx.sampling_rate , ctx.jitter)
                ctx.vr.raycast(ctx.sampling_rate)
                ctx.vr.get_final_image()
                # Backward
                ctx.vr.output_rgba.grad.from_torch(grad_output[i])
                # ctx.vr.depth.grad.from_torch(grad_output[i])
                ctx.vr.get_final_image.grad()
                ctx.vr.raycast.grad(ctx.sampling_rate)
                # print('Output RGBA', torch.nan_to_num(ctx.vr.output_rgba.grad.to_torch(device=dev)).abs().max())
                # print('Render Tape', torch.nan_to_num(ctx.vr.render_tape.grad.to_torch(device=dev)).abs().max())
                # print('TF', torch.nan_to_num(ctx.vr.volume.grad.to_torch(device=dev)).abs().max())
                # print('Volume', torch.nan_to_num(ctx.vr.volume.grad.to_torch(device=dev)).abs().max())
                # print('Entry', torch.nan_to_num(ctx.vr.entry.grad.to_torch(device=dev)).abs().max())
                # print('Exit', torch.nan_to_num(ctx.vr.entry.grad.to_torch(device=dev)).abs().max())
                ctx.vr.grad_nan_to_num()
                ctx.vr.compute_rays.grad()
                # print('AUTODIFF CamPos Field', ctx.vr.cam_pos_field)
                # print('AUTODIFF Camera Pos / Grad', ctx.vr.cam_pos, ctx.vr.cam_pos.grad)
                # ctx.vr.grad_nan_to_num()
                # ctx.vr.compute_rays_backward()
                # ti.sync()
                # print('MANUAL CamPos Field', ctx.vr.cam_pos_field)
                # print('MANUAL Camera Pos', ctx.vr.cam_pos.grad)
                ctx.vr.compute_intersections.grad(ctx.sampling_rate , ctx.jitter)
                # print('Entry', ctx.vr.entry.grad)
                # print('Camera Pos', ctx.vr.cam_pos.grad)
                # ctx.vr.compute_entry_exit.grad(ctx.sampling_rate, ctx.jitter)

                volume_grad[i] = torch.nan_to_num(ctx.vr.volume.grad.to_torch(device=dev))
                tf_grad[i] = torch.nan_to_num(ctx.vr.tf_tex.grad.to_torch(device=dev))
                lf_grad[i] = torch.nan_to_num(ctx.vr.cam_pos.grad.to_torch(device=dev))
            return None, volume_grad, tf_grad, lf_grad, None, None, None

        else: # Non-batched, single item
            ctx.vr.clear_grad()
            ctx.vr.output_rgba.grad.from_torch(grad_output)
            # ctx.vr.depth.grad.from_torch(grad_output)
            ctx.vr.get_final_image.grad()
            ctx.vr.raycast.grad(ctx.sampling_rate)

            return None, \
                torch.nan_to_num(ctx.vr.volume.grad.to_torch(device=dev)), \
                torch.nan_to_num(ctx.vr.tf_tex.grad.to_torch(device=dev)), \
                torch.nan_to_num(ctx.vr.cam_pos.grad.to_torch(device=dev)), \
                    None, None, None
    
    
class Mode(IntEnum):
    Standard = 0
    FirstHitDepth = 1
    MaxOpacity = 2
    MaxGradient = 3
    Similarity = 4
    WYSIWYP = 5

@ti.data_oriented
class DepthRaycaster(VolumeRaycaster):
        def __init__(self,
                 volume_resolution,
                 render_resolution,
                 max_samples=512,
                 tf_resolution=128,
                 fov=30.0,
                 nearfar=(0.1, 100.0),
                 background_color=0.0):
            ''' Initializes Depth Raycaster. Make sure to .set_volume() and .set_tf_tex() after initialization '''

            ''' Extends the VolumeRaycaster with multiple Depth compositing modes'''
    
            super().__init__(volume_resolution, render_resolution, max_samples, tf_resolution, fov, nearfar)

            render_tiles = tuple(map(lambda x: x // 8, render_resolution))
            self.depth = ti.field(ti.f32, needs_grad=True)
            self.depth_tape = ti.field(ti.f32, needs_grad=True)  # tape to record depth so far for every sample, need to be able to check prev measured depth
            ti.root.dense(ti.ij, render_tiles).dense(ti.ij, (8, 8)).place(self.depth, self.depth.grad)
            ti.root.dense(ti.ijk, (*render_tiles, max_samples)).dense(ti.ijk, (8, 8, 1)).place(self.depth_tape, self.depth_tape.grad)

        @ti.kernel
        def raycast_nondiff(self, sampling_rate: float, mode: int):
            ''' Raycasts in a non-differentiable (but faster and cleaner) way. Use `get_final_image_nondiff` with this.

            Args:
                sampling_rate (float): Sampling rate (multiplier with Nyquist frequence)
                mode (Mode): Rendering mode (Standard or different depth modes)
            '''
            for i, j in self.valid_sample_step_count:  # For all pixels
                last_opacity = 0.0
                for cnt in range(self.sample_step_nums[i, j]):
                    look_from = self.cam_pos[None]
                    opacity = 0.0
                    if self.render_tape[i, j, 0].w < 0.99:
                        tmax = self.exit[i, j]      # letztes sample am austrittsort?
                        n_samples = self.sample_step_nums[i, j]
                        ray_len = (tmax - self.entry[i, j])
                        tmin = self.entry[i, j] + 0.5 * ray_len / n_samples  # Offset tmin as t_start
                        vd = self.rays[i, j]

                        dist = tl.mix(tmin, tmax, float(cnt) / float(n_samples - 1))
                        pos = look_from + dist * vd  # Current Pos
                        depth = dist / self.far

                        light_pos = look_from + tl.vec3(0.0, 1.0, 0.0)
                        intensity = self.sample_volume_trilinear(pos)
                        sample_color = self.apply_transfer_function(intensity)
                        opacity = 1.0 - ti.pow(1.0 - sample_color.w,
                                            1.0 / sampling_rate)
                        if sample_color.w > 1e-3:
                            normal = self.get_volume_normal(pos)
                            light_dir = (pos - light_pos).normalized()  # Direction to light source
                            n_dot_l = max(normal.dot(light_dir), 0.0)
                            diffuse = self.diffuse * n_dot_l
                            r = tl.reflect(light_dir, normal)  # Direction of reflected light
                            r_dot_v = max(r.dot(-vd), 0.0)
                            specular = self.specular * pow(r_dot_v, self.shininess)

                            current = self.render_tape[i,j,0]

                            # fill render tape according to selected mode
<<<<<<< HEAD
                            render_output = tl.vec4((diffuse + specular + self.ambient) * sample_color.xyz * opacity * self.light_color, opacity)
                            if ti.static(self.mode == Mode.FirstHitDepth):
                                self.depth[i,j] = depth  if sample_color.w > 1e-3 and current.w == 0.0 else current         
                            elif ti.static(self.mode == Mode.MaxOpacity):
                                self.depth[i,j] = depth if sample_color.w > current.w else current
                            elif ti.static(self.mode == Mode.MaxGradient):
=======
                            render_output = tl.vec4(0.0)
                            if mode == Mode.Standard:
                                render_output = tl.vec4((diffuse + specular + self.ambient) * sample_color.xyz * opacity * self.light_color, opacity)
                            elif mode == Mode.FirstHitDepth:
                                render_output = tl.vec4(depth, depth, depth, 1) if sample_color.w > 1e-3 and current == tl.vec4(0) else current         
                            elif mode == Mode.MaxOpacity:
                                render_output = tl.vec4(depth, depth, depth, sample_color.w) if sample_color.w > current.w else current
                            elif mode == Mode.MaxGradient:
>>>>>>> 31bd306a
                                grad = sample_color.w - last_opacity
                                self.depth[i,j] = depth if grad > current.w else current
                            else:
                                self.depth[i,j] = depth

                            # for Standard mode, add current sample to render tape according to prev opacity
                            if mode == Mode.Standard:
                                self.render_tape[i,j,0] = (1.0 - self.render_tape[i, j, 0].w) * render_output + self.render_tape[i, j, 0]
                            else: # for Depth Rendering just set the current color result
                                self.render_tape[i,j,0] = render_output

                            # for the maximum composites, we need to set the opacity to 1 at the end (value represents the maximum while sampling)
<<<<<<< HEAD
                            if ti.static(self.mode == Mode.MaxGradient or self.mode == Mode.MaxOpacity):
=======
                            if mode == Mode.MaxGradient or mode == Mode.MaxOpacity:
>>>>>>> 31bd306a
                                if cnt == n_samples - 1:
                                    self.render_tape[i, j, 0].w = 1

                        # save opacity to be able to calc a gradient
                        last_opacity = sample_color.w

class Raycaster(torch.nn.Module):
    def __init__(self, volume_shape, output_shape, tf_shape, sampling_rate=1.0, jitter=True, max_samples=512,
     fov=30.0, near=0.1, far=100.0, ti_kwargs={}, background_color=0.0, mode=None):
        super().__init__()
        self.volume_shape = (volume_shape[2], volume_shape[0], volume_shape[1])
        self.output_shape = output_shape
        self.tf_shape = tf_shape
        self.sampling_rate = sampling_rate
        self.jitter = jitter
        self.mode = mode
        ti.init(arch=ti.cuda, default_fp=ti.f32, **ti_kwargs)

        self.vr = DepthRaycaster(self.volume_shape, output_shape, max_samples=max_samples, tf_resolution=self.tf_shape,
         fov=fov, nearfar=(near, far), background_color=background_color)

    def raycast_nondiff(self, volume, tf, look_from, sampling_rate=None, mode: Union[None, Mode] = None):
        if mode is None:
            if self.mode is not None:
                mode = self.mode
            else:
                mode = Mode.Standard

        with torch.no_grad() as _, autocast(False) as _:
            batched, bs, vol_in, tf_in, lf_in = self._determine_batch(volume, tf, look_from)
            sr = sampling_rate if sampling_rate is not None else 4.0 * self.sampling_rate
            if batched:  # Batched Input
                result = torch.zeros(bs,
                                    *self.vr.resolution,
                                    5,
                                    dtype=torch.float32,
                                    device=volume.device)
                # Volume: remove intensity dim, reorder to (BS, W, H, D)
                # TF: Reorder to (BS, W, 4)
                for i, vol, tf_, lf in zip(range(bs), vol_in, tf_in, lf_in):
                    with autocast(False):
                        self.vr.set_cam_pos(lf)
                    self.vr.set_volume(vol)
                    self.vr.set_tf_tex(tf_)
                    self.vr.clear_framebuffer()
                    self.vr.compute_rays()
                    self.vr.compute_intersections_nondiff(sr, False)
                    self.vr.raycast_nondiff(sr, mode)
                    self.vr.get_final_image_nondiff()
                    result[i,...,:4] = self.vr.output_rgba.to_torch(device=volume.device)
                    result[i,...,4]  = self.vr.depth.to_torch(device=volume.device)
                # First reorder render to (BS, C, H, W), then flip Y to correct orientation
                return torch.flip(result, (2,)).permute(0, 3, 2, 1).contiguous()
            else:
                self.vr.set_cam_pos(lf_in)
                self.vr.set_volume(vol_in)
                self.vr.set_tf_tex(tf_in)
                self.vr.clear_framebuffer()
                self.vr.compute_rays()
                self.vr.compute_intersections_nondiff(sr, False)
                self.vr.raycast_nondiff(sr, mode)
                self.vr.get_final_image_nondiff()
                # First reorder to (C, H, W), then flip Y to correct orientation
                rgbad = torch.cat([self.vr.output_rgba.to_torch(device=volume.device), self.vr.depth.to_torch(device=volume.device)], dim=-1)
                return torch.flip(rgbad, (1, )).permute(2, 1, 0).contiguous()

    def raycast_notorch(self, volume, tf, look_from, sampling_rate=None):
        ''' seeks to mimic raycast_nondiff, but using the raycast method of the Volume raycaster
            depth renderings can then be extracted from the render tape instead of during the rendering process'''
        pass

    def forward(self, volume, tf, look_from):
        ''' Raycasts through `volume` using the transfer function `tf` from given camera position (volume is in [-1,1]^3, centered around 0)

        Args:
            volume (Tensor): Volume Tensor of shape ([BS,] 1, D, H, W)
            tf (Tensor): Transfer Function Texture of shape ([BS,] 4, W)
            look_from (Tensor): Camera position of shape ([BS,] 3)

        Returns:
            Tensor: Rendered image of shape ([BS,] 4, H, W)
        '''
        batched, bs, vol_in, tf_in, lf_in = self._determine_batch(volume, tf, look_from)
        if batched: # Anything batched Batched
            return torch.flip(
                RaycastFunction.apply(self.vr, vol_in, tf_in, lf_in, self.sampling_rate, (batched, bs), self.jitter),
                (2,) # First reorder render to (BS, C, H, W), then flip Y to correct orientation
            ).permute(0, 3, 2, 1).contiguous()
        else:
            return torch.flip(
                RaycastFunction.apply(self.vr, vol_in, tf_in, lf_in,
                                      self.sampling_rate, (batched, bs),
                                      self.jitter),
                (1,) # First reorder to (C, H, W), then flip Y to correct orientation
            ).permute(2, 1, 0).contiguous()


    def _determine_batch(self, volume, tf, look_from):
        ''' Determines whether there's a batched input and returns lists of non-batched inputs.

        Args:
            volume (Tensor): Volume input, either 4D or 5D (batched)
            tf (Tensor): Transfer Function input, either 2D or 3D (batched)
            look_from (Tensor): Camera Look From input, either 1D or 2D (batched)

        Returns:
            ([bool], Tensor, Tensor, Tensor): (is anything batched?, batched input or list of non-batched inputs (for all inputs))
        '''
        batched = torch.tensor([volume.ndim == 5, tf.ndim == 3, look_from.ndim == 2])

        if batched.any():
            bs = [volume, tf, look_from][batched.long().argmax().item()].size(0)
            vol_out = volume.squeeze(1).permute(0,3,1,2).contiguous() if batched[0].item() else volume.squeeze(0).permute(2, 0, 1).expand(bs, -1,-1,-1).clone()
            tf_out  = tf.permute(0, 2, 1).contiguous()                if batched[1].item() else tf.permute(1,0).expand(bs, -1,-1).clone()
            lf_out  = look_from if batched[2].item() else look_from.expand(bs, -1).clone()
            return True, bs, vol_out, tf_out, lf_out
        else:
            return False, 0, volume.squeeze(0).permute(2, 0, 1).contiguous(), tf.permute(1,0).contiguous(), look_from

    def extra_repr(self):
        return f'Volume ({self.volume_shape}), Output Render ({self.output_shape}), TF ({self.tf_shape}), Max Samples = {self.vr.max_samples}'<|MERGE_RESOLUTION|>--- conflicted
+++ resolved
@@ -735,23 +735,12 @@
                             current = self.render_tape[i,j,0]
 
                             # fill render tape according to selected mode
-<<<<<<< HEAD
                             render_output = tl.vec4((diffuse + specular + self.ambient) * sample_color.xyz * opacity * self.light_color, opacity)
                             if ti.static(self.mode == Mode.FirstHitDepth):
                                 self.depth[i,j] = depth  if sample_color.w > 1e-3 and current.w == 0.0 else current         
                             elif ti.static(self.mode == Mode.MaxOpacity):
                                 self.depth[i,j] = depth if sample_color.w > current.w else current
                             elif ti.static(self.mode == Mode.MaxGradient):
-=======
-                            render_output = tl.vec4(0.0)
-                            if mode == Mode.Standard:
-                                render_output = tl.vec4((diffuse + specular + self.ambient) * sample_color.xyz * opacity * self.light_color, opacity)
-                            elif mode == Mode.FirstHitDepth:
-                                render_output = tl.vec4(depth, depth, depth, 1) if sample_color.w > 1e-3 and current == tl.vec4(0) else current         
-                            elif mode == Mode.MaxOpacity:
-                                render_output = tl.vec4(depth, depth, depth, sample_color.w) if sample_color.w > current.w else current
-                            elif mode == Mode.MaxGradient:
->>>>>>> 31bd306a
                                 grad = sample_color.w - last_opacity
                                 self.depth[i,j] = depth if grad > current.w else current
                             else:
@@ -764,11 +753,7 @@
                                 self.render_tape[i,j,0] = render_output
 
                             # for the maximum composites, we need to set the opacity to 1 at the end (value represents the maximum while sampling)
-<<<<<<< HEAD
                             if ti.static(self.mode == Mode.MaxGradient or self.mode == Mode.MaxOpacity):
-=======
-                            if mode == Mode.MaxGradient or mode == Mode.MaxOpacity:
->>>>>>> 31bd306a
                                 if cnt == n_samples - 1:
                                     self.render_tape[i, j, 0].w = 1
 
