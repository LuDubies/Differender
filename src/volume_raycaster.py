import taichi as ti
import taichi_glsl as tl
from argparse import ArgumentParser

import numpy as np
import torch
import matplotlib.pyplot as plt

from torchvtk.rendering import plot_tf, plot_tfs

from transfer_functions import get_tf


def fig_to_img(fig):
    fig.set_tight_layout(True)
    fig.set_dpi(100)
    fig.canvas.draw()
    w, h = fig.get_size_inches() * fig.get_dpi()
    w, h = int(w), int(h)
    im = np.frombuffer(fig.canvas.tostring_rgb(), dtype=np.uint8).reshape(
        (h, w, 3))
    plt.close(fig)
    return im


@ti.func
def low_high_frac(x: float):
    ''' Returns the integer value below and above, as well as the frac

    Args:
        x (float): Floating point number

    Returns:
        int, int, float: floor, ceil, frac of `x`
    '''
    x = ti.max(x, 0.0)
    low = ti.floor(x)
    high = low + 1
    frac = x - float(low)
    return int(low), int(high), frac


@ti.func
def premultiply_alpha(rgba):
    rgba.xyz *= rgba.w
    return rgba


@ti.func
def get_entry_exit_points(look_from, view_dir, bl, tr):
    ''' Computes the entry and exit points of a given ray

    Args:
        look_from (tl.vec3): Camera Position as vec3
        view_dir (tl.vec): View direction as vec3, normalized
        bl (tl.vec3): Bottom left of the bounding box
        tr (tl.vec3): Top right of the bounding box

    Returns:
        float, float, bool: Distance to entry, distance to exit, bool whether box is hit
    '''
    dirfrac = 1.0 / view_dir
    t1 = (bl.x - look_from.x) * dirfrac.x
    t2 = (tr.x - look_from.x) * dirfrac.x
    t3 = (bl.y - look_from.y) * dirfrac.y
    t4 = (tr.y - look_from.y) * dirfrac.y
    t5 = (bl.z - look_from.z) * dirfrac.z
    t6 = (tr.z - look_from.z) * dirfrac.z

    tmin = max(max(min(t1, t2), min(t3, t4)), min(t5, t6))
    tmax = min(min(max(t1, t2), max(t3, t4)), max(t5, t6))
    hit = True
    if tmax < 0.0 or tmin > tmax: hit = False
    return tmin, tmax, hit


# @ti.func
# def random (vec2 st) {
#     return fract(sin(dot(st.xy,
#                          vec2(12.9898,78.233)))*
#         43758.5453123);
# }


@ti.data_oriented
class VolumeRaycaster():
    def __init__(self,
                 volume_resolution,
                 render_resolution,
                 max_samples=512,
                 tf_resolution=128,
                 fov=30.0,
                 nearfar=(0.1, 100.0)):
        ''' Initializes Volume Raycaster. Make sure to .set_volume() and .set_tf_tex() after initialization

        Args:
            volume_resolution (3-tuple of int): Resolution of the volume data (w,h,d)
            render_resolution (2-tuple of int): Resolution of the rendering (w,h)
            tf_resolution (int): Resolution of the transfer function texture
            fov (float, optional): Field of view of the camera in degrees. Defaults to 60.0.
            nearfar (2-tuple of float, optional): Near and far plane distance used for perspective projection. Defaults to (0.1, 100.0).
        '''
        self.resolution = render_resolution
        self.aspect = render_resolution[0] / render_resolution[1]
        self.fov_deg = fov
        self.fov_rad = np.radians(fov)
        self.near, self.far = nearfar
        # Taichi Fields
        self.volume = ti.field(ti.f32, needs_grad=True)
        self.tf_tex = ti.Vector.field(4, dtype=ti.f32, needs_grad=True)
        self.tf_momentum = ti.Vector.field(4, dtype=ti.f32)
        self.render_tape = ti.Vector.field(4, dtype=ti.f32, needs_grad=True)
        self.output_rgba = ti.Vector.field(4, dtype=ti.f32, needs_grad=True)
        self.reference = ti.Vector.field(4, dtype=ti.f32)
        self.output_rgb = ti.Vector.field(3, dtype=ti.f32)
        self.valid_sample_step_count = ti.field(ti.i32)
        self.sample_step_nums = ti.field(ti.i32)
        self.entry = ti.field(ti.f32)
        self.exit = ti.field(ti.f32)
        self.rays = ti.Vector.field(3, dtype=ti.f32)
        self.loss = ti.field(ti.f32, (), needs_grad=True)
        self.max_valid_sample_step_count = ti.field(ti.i32, ())
        self.max_samples = max_samples
        self.ambient = 0.4
        self.diffuse = 0.8
        self.specular = 0.3
        self.shininess = 32.0
        self.light_color = tl.vec3(1.0)
        self.cam_pos = ti.Vector.field(3, dtype=ti.f32)
<<<<<<< HEAD
=======
        self.cuda = torch.device("cuda")
>>>>>>> f83fd666
        volume_resolution = tuple(map(lambda d: d // 4, volume_resolution))
        render_resolution = tuple(map(lambda d: d // 16, render_resolution))
        ti.root.dense(ti.ijk,
                      volume_resolution).dense(ti.ijk,
                                               (4, 4, 4)).place(self.volume)
        ti.root.dense(ti.ijk, (*render_resolution, max_samples)).dense(
            ti.ijk, (16, 16, 1)).place(self.render_tape)
        ti.root.dense(ti.ij, render_resolution).dense(ti.ij, (16, 16)).place(
            self.valid_sample_step_count, self.sample_step_nums)
        ti.root.dense(ti.ij, render_resolution).dense(ti.ij, (16, 16)).place(
            self.output_rgba, self.reference, self.output_rgb)
        ti.root.dense(ti.ij, render_resolution).dense(ti.ij, (16, 16)).place(
            self.entry, self.exit)
        ti.root.dense(ti.ij,
                      render_resolution).dense(ti.ij,
                                               (16, 16)).place(self.rays)
        ti.root.dense(ti.i, tf_resolution).place(self.tf_tex)
        ti.root.dense(ti.i, tf_resolution).place(self.tf_tex.grad,
                                                 self.tf_momentum)
        ti.root.place(self.cam_pos)
        ti.root.lazy_grad()

    def set_volume(self, volume):
        self.volume.from_numpy(volume.astype(np.float32))

    def set_tf_tex(self, tf_tex):
        self.tf_tex.from_numpy(tf_tex.astype(np.float32))

    def set_reference(self, reference):
        self.reference.from_numpy(reference.astype(np.float32))

    @ti.func
    def get_ray_direction(self, orig, view_dir, x: float, y: float):
        ''' Compute ray direction for perspecive camera.

        Args:
            orig (tl.vec3): Camera position
            view_dir (tl.vec3): View direction, normalized
            x (float): Image coordinate in [0,1] along width
            y (float): Image coordinate in [0,1] along height

        Returns:
            tl.vec3: Ray direction from camera origin to pixel specified through `x` and `y`
        '''
        u = x - 0.5
        v = y - 0.5

        up = tl.vec3(0.0, 1.0, 0.0)
        right = tl.cross(view_dir, up).normalized()
        up = tl.cross(right, view_dir).normalized()
        near_h = 2.0 * ti.tan(self.fov_rad) * self.near
        near_w = near_h * self.aspect
        near_m = orig + self.near * view_dir
        near_pos = near_m + u * near_w * right + v * near_h * up

        return (near_pos - orig).normalized()

    @ti.func
    def sample_volume_trilinear(self, pos):
        ''' Samples volume data at `pos` and trilinearly interpolates the value

        Args:
            pos (tl.vec3): Position to sample the volume in [-1, 1]^3

        Returns:
            float: Sampled interpolated intensity
        '''
        pos = tl.clamp(
            ((0.5 * pos) + 0.5), 0.0,
            1.0) * ti.static(tl.vec3(*self.volume.shape) - 1.0 - 1e-4)
        x_low, x_high, x_frac = low_high_frac(pos.x)
        y_low, y_high, y_frac = low_high_frac(pos.y)
        z_low, z_high, z_frac = low_high_frac(pos.z)

        x_high = min(x_high, ti.static(self.volume.shape[0] - 1))
        y_high = min(y_high, ti.static(self.volume.shape[1] - 1))
        z_high = min(z_high, ti.static(self.volume.shape[2] - 1))
        # on z_low
        v000 = self.volume[x_low, y_low, z_low]
        v100 = self.volume[x_high, y_low, z_low]
        x_val_y_low = tl.mix(v000, v100, x_frac)
        v010 = self.volume[x_low, y_high, z_low]
        v110 = self.volume[x_high, y_high, z_low]
        x_val_y_high = tl.mix(v010, v110, x_frac)
        xy_val_z_low = tl.mix(x_val_y_low, x_val_y_high, y_frac)
        # on z_high
        v001 = self.volume[x_low, y_low, z_high]
        v101 = self.volume[x_high, y_low, z_high]
        x_val_y_low = tl.mix(v001, v101, x_frac)
        v011 = self.volume[x_low, y_high, z_high]
        v111 = self.volume[x_high, y_high, z_high]
        x_val_y_high = tl.mix(v011, v111, x_frac)
        xy_val_z_high = tl.mix(x_val_y_low, x_val_y_high, y_frac)
        return tl.mix(xy_val_z_low, xy_val_z_high, z_frac)

    @ti.func
    def get_volume_normal(self, pos):
        delta = 1e-3
        x_delta = tl.vec3(delta, 0.0, 0.0)
        y_delta = tl.vec3(0.0, delta, 0.0)
        z_delta = tl.vec3(0.0, 0.0, delta)
        dx = self.sample_volume_trilinear(
            pos + x_delta) - self.sample_volume_trilinear(pos - x_delta)
        dy = self.sample_volume_trilinear(
            pos + y_delta) - self.sample_volume_trilinear(pos - y_delta)
        dz = self.sample_volume_trilinear(
            pos + z_delta) - self.sample_volume_trilinear(pos - z_delta)
        return tl.vec3(dx, dy, dz).normalized()

    @ti.func
    def apply_transfer_function(self, intensity: float):
        ''' Applies a 1D transfer function to a given intensity value

        Args:
            intensity (float): Intensity in [0,1]

        Returns:
            tl.vec4: Color and opacity for given `intensity`
        '''
        length = ti.static(float(self.tf_tex.shape[0] - 1))
        low, high, frac = low_high_frac(intensity * length)
        return tl.mix(
            self.tf_tex[low],
            self.tf_tex[min(high, ti.static(self.tf_tex.shape[0] - 1))], frac)

    @ti.kernel
    def compute_entry_exit(self, sampling_rate: float, jitter: int):
        ''' Produce entry, exit, rays, mask buffers

        Args:
            sampling_rate (float): Sampling rate (multiplier to Nyquist criterium)
            jitter (int): Bool whether to apply jitter or not
        '''
        for i, j in self.entry:  # For all pixels
            max_x = ti.static(float(self.render_tape.shape[0]))
            max_y = ti.static(float(self.render_tape.shape[1]))
            look_from = self.cam_pos[None]
            view_dir = (-look_from).normalized()

            bb_bl = ti.static(tl.vec3(-1.0, -1.0,
                                      -1.0))  # Bounding Box bottom left
            bb_tr = ti.static(tl.vec3(1.0, 1.0,
                                      1.0))  # Bounding Box bottom right
            x = (float(i) + 0.5) / max_x  # Get pixel centers in range (0,1)
            y = (float(j) + 0.5) / max_y  #
            vd = self.get_ray_direction(
                look_from, view_dir, x,
                y)  # Get exact view direction to this pixel
            tmin, tmax, hit = get_entry_exit_points(
                look_from, vd, bb_bl, bb_tr
            )  # distance along vd till volume entry and exit, hit bool

            vol_diag = ti.static(
                (tl.vec3(*self.volume.shape) - tl.vec3(1.0)).norm())
            ray_len = tmax - tmin
            n_samples = hit * (
                ti.floor(sampling_rate * ray_len * vol_diag) + 1
            )  # Number of samples according to https://osf.io/u9qnz
            if jitter:
                tmin += ti.random(dtype=float) * ray_len / n_samples
            self.entry[i, j] = tmin
            self.exit[i, j] = tmax
            self.rays[i, j] = vd
            self.sample_step_nums[i, j] = n_samples

    @ti.kernel
    def raycast(self, sampling_rate: float):
        ''' Produce a rendering. Run compute_entry_exit first! '''
        for i, j in self.valid_sample_step_count:  # For all pixels
            for sample_idx in range(self.sample_step_nums[i, j]):
                look_from = self.cam_pos[None]
                if self.render_tape[i, j, sample_idx -
                                    1].w < 0.99 and sample_idx < ti.static(
                                        self.max_samples):
                    tmax = self.exit[i, j]
                    n_samples = self.sample_step_nums[i, j]
                    ray_len = (tmax - self.entry[i, j])
                    tmin = self.entry[
                        i,
                        j] + 0.5 * ray_len / n_samples  # Offset tmin as t_start
                    vd = self.rays[i, j]
                    pos = look_from + tl.mix(
                        tmin, tmax,
                        float(sample_idx) /
                        float(n_samples - 1)) * vd  # Current Pos
                    light_pos = look_from + tl.vec3(0.0, 1.0, 0.0)
                    intensity = self.sample_volume_trilinear(pos)
                    sample_color = self.apply_transfer_function(intensity)
                    opacity = 1.0 - ti.pow(1.0 - sample_color.w,
                                           1.0 / sampling_rate)
                    # if sample_color.w > 1e-3:
                    normal = self.get_volume_normal(pos)
                    light_dir = (
                        pos -
                        light_pos).normalized()  # Direction to light source
                    n_dot_l = max(normal.dot(light_dir), 0.0)
                    diffuse = self.diffuse * n_dot_l
                    r = tl.reflect(light_dir,
                                   normal)  # Direction of reflected light
                    r_dot_v = max(r.dot(-vd), 0.0)
                    specular = self.specular * pow(r_dot_v, self.shininess)
                    shaded_color = tl.vec4(
                        (diffuse + specular + self.ambient) *
                        sample_color.xyz * opacity * self.light_color, opacity)
                    self.render_tape[i, j, sample_idx] = (
                        1.0 - self.render_tape[i, j, sample_idx - 1].w
                    ) * shaded_color + self.render_tape[i, j, sample_idx - 1]
                    self.valid_sample_step_count[i, j] += 1
                else:
                    self.render_tape[i, j, sample_idx] = self.render_tape[
                        i, j, sample_idx - 1]

    @ti.kernel
    def raycast_nondiff(self, sampling_rate: float):
        for i, j in self.valid_sample_step_count:  # For all pixels
            for cnt in range(self.sample_step_nums[i, j]):
                look_from = self.cam_pos[None]
                if self.render_tape[i, j, 0].w < 0.99:
                    tmax = self.exit[i, j]
                    n_samples = self.sample_step_nums[i, j]
                    ray_len = (tmax - self.entry[i, j])
                    tmin = self.entry[
                        i,
                        j] + 0.5 * ray_len / n_samples  # Offset tmin as t_start
                    vd = self.rays[i, j]
                    pos = look_from + tl.mix(
                        tmin, tmax,
                        float(cnt) / float(n_samples - 1)) * vd  # Current Pos
                    light_pos = look_from + tl.vec3(0.0, 1.0, 0.0)
                    intensity = self.sample_volume_trilinear(pos)
                    sample_color = self.apply_transfer_function(intensity)
                    opacity = 1.0 - ti.pow(1.0 - sample_color.w,
                                           1.0 / sampling_rate)
<<<<<<< HEAD
                    # if sample_color.w > 1e-3:
                    normal = self.get_volume_normal(pos)
                    light_dir = (
                        pos -
                        light_pos).normalized()  # Direction to light source
                    n_dot_l = max(normal.dot(light_dir), 0.0)
                    diffuse = self.diffuse * n_dot_l
                    r = tl.reflect(light_dir,
                                   normal)  # Direction of reflected light
                    r_dot_v = max(r.dot(-vd), 0.0)
                    specular = self.specular * pow(r_dot_v, self.shininess)
                    shaded_color = tl.vec4(
                        (diffuse + specular + self.ambient) *
                        sample_color.xyz * opacity * self.light_color, opacity)
                    self.render_tape[i, j, 0] = (1.0 - self.render_tape[
                        i, j, 0].w) * shaded_color + self.render_tape[i, j, 0]
                    self.valid_sample_step_count[i, j] += 1
=======
                    if sample_color.w > 1e-3:
                        normal = self.get_volume_normal(pos)
                        light_dir = (
                            pos -
                            light_pos).normalized()  # Direction to light source
                        n_dot_l = max(normal.dot(light_dir), 0.0)
                        diffuse = self.diffuse * n_dot_l
                        r = tl.reflect(light_dir,
                                    normal)  # Direction of reflected light
                        r_dot_v = max(r.dot(-vd), 0.0)
                        specular = self.specular * pow(r_dot_v, self.shininess)
                        shaded_color = tl.vec4(
                            (diffuse + specular + self.ambient) *
                            sample_color.xyz * opacity * self.light_color, opacity)
                        self.render_tape[i, j, 0] = (1.0 - self.render_tape[
                            i, j, 0].w) * shaded_color + self.render_tape[i, j, 0]
>>>>>>> f83fd666

    @ti.kernel
    def compute_loss(self):
        for i, j in self.output_rgba:
            self.loss[None] += tl.summation(
                (self.output_rgba[i, j] - self.reference[i, j])**
                2) / ti.static(3.0 * float(
                    self.output_rgba.shape[0] * self.output_rgba.shape[1]))

    @ti.kernel
    def apply_grad(self, lr: float, gamma: float, max_grad: float):
        for i in self.tf_tex:
            self.tf_momentum[i] = gamma * self.tf_momentum[i] + lr * tl.clamp(
                self.tf_tex.grad[i], -max_grad, max_grad)
            self.tf_tex[i] -= self.tf_momentum[i]
            self.tf_tex[i] = ti.max(self.tf_tex[i], 0)

    @ti.kernel
    def get_final_image(self):
        for i, j in self.valid_sample_step_count:
            valid_sample_step_count = self.valid_sample_step_count[i, j] - 1
            ns = self.sample_step_nums[i, j]
            self.output_rgba[i, j] += self.render_tape[i, j, ns - 1]
            self.output_rgb[i, j] += self.render_tape[i, j, ns - 1].xyz
            if valid_sample_step_count > self.max_valid_sample_step_count[None]:
                self.max_valid_sample_step_count[
                    None] = valid_sample_step_count

    @ti.kernel
    def get_final_image_nondiff(self):
        for i, j in self.valid_sample_step_count:
            valid_sample_step_count = self.valid_sample_step_count[i, j] - 1
            self.output_rgba[i, j] = self.render_tape[i, j, 0]
            self.output_rgb[i, j] = self.render_tape[i, j, 0].xyz
            if valid_sample_step_count > self.max_valid_sample_step_count[None]:
                self.max_valid_sample_step_count[
                    None] = valid_sample_step_count

    @ti.kernel
    def clear_framebuffer(self):
        self.max_valid_sample_step_count[None] = 0
        for i, j, k in self.render_tape:
            self.render_tape[i, j, k] = tl.vec4(0.0)
        for i, j in self.valid_sample_step_count:
            self.valid_sample_step_count[i, j] = 1
            self.output_rgba[i, j] = tl.vec4(0.0)
            self.output_rgb[i, j] = tl.vec3(0.0)

    def forward(self, sampling_rate=4.0, jitter=False):
        self.clear_framebuffer()
        self.compute_entry_exit(sampling_rate, jitter)
        self.raycast_nondiff(sampling_rate)
        self.get_final_image_nondiff()

    def clear_grad(self):
        self.volume.grad.fill(0.0)
        self.tf_tex.grad.fill(0.0)
        self.render_tape.grad.fill(0.0)
        self.output_rgba.grad.fill(0.0)

    def backward(self, sampling_rate=0.7, jitter=True):
        # cleaning
        self.clear_framebuffer()
        self.clear_grad()
        self.loss[None] = 0.0
        # preparations
        self.compute_entry_exit(sampling_rate, jitter)
        # forward pass and backward pass
        self.raycast(sampling_rate)
        self.get_final_image()

        # self.compute_loss()
        # self.loss.grad[None] = 1.0
        # self.compute_loss.grad()
        reference_tensor = self.reference.to_torch(device=self.cuda)
        output_rgba_tensor = self.output_rgba.to_torch(
            device=self.cuda).requires_grad_(True)
        loss = torch.nn.functional.mse_loss(output_rgba_tensor,
                                            reference_tensor)
        loss.backward()
        self.loss.from_torch(loss)
        self.output_rgba.grad.from_torch(output_rgba_tensor.grad)

        self.get_final_image.grad()
        self.raycast.grad(sampling_rate)


def in_circles(i, y=0.7, dist=2.5):
    x = np.cos(i) * dist
    z = np.sin(i) * dist
    return x, y, z


def rotate_camera(gui):
    gui.get_event()
    if gui.is_pressed('d'):
        return -0.1
    elif gui.is_pressed('a'):
        return 0.1
    else:
        return 0.0


if __name__ == '__main__':
    parser = ArgumentParser('Volume Raycaster')
    parser.add_argument('task', type=str, help='Either forward or backward')
    parser.add_argument('--res',
                        type=int,
                        default=240,
                        help='Render Resolution')
    parser.add_argument('--tf-res',
                        type=int,
                        default=128,
                        help='Transfer Function Texture Resolution')
    parser.add_argument(
        '--iterations',
        type=int,
        default=240,
        help='Number of iterations for TF optimization in backward')
    parser.add_argument('--debug',
                        action='store_true',
                        help='Turns on fancy logs')
    parser.add_argument('--ref',
                        action='store_true',
                        help='Create Reference Images')
    parser.add_argument('--max-samples',
                        type=int,
                        default=2048,
                        help='Max number of samples to use in backward pass')
    parser.add_argument('--fw-sampling-rate',
                        type=float,
                        default=8.0,
                        help='Sampling Rate to use during forward pass')
    parser.add_argument('--bw-sampling-rate',
                        type=float,
                        default=2.0,
                        help='Sampling Rate to use during backward pass')
    parser.add_argument('--lr',
                        type=float,
                        default=0.1,
                        help='Learning rate for TF optimization')
    parser.add_argument('--mom',
                        type=float,
                        default=0.9,
                        help='Momentum for gradient descent')
    parser.add_argument('--clip-grads',
                        type=float,
                        default=0.1,
                        help='Clips Gradient absolute to this value')
    parser.add_argument(
        '--lr-decay',
        type=float,
        default=0.99,
        help='Learning rate is multiplied with this factor every iteration')
    parser.add_argument('--bw-jitter',
                        action='store_true',
                        help='Enable ray jitter when in backward mode')
    parser.add_argument(
        '--target-tf',
        type=str,
        default='tf5',
        help='Target Transfer Function, see transfer_function.py')
    parser.add_argument('--init-tf',
                        type=str,
                        default='black',
                        help='Initial Transfer function (when optimizing)')

    args = parser.parse_args()
    RESOLUTION = (args.res, args.res)
    RESOLUTION_T = tuple(map(lambda d: d // 16, RESOLUTION))
    TF_RESOLUTION = args.tf_res
    if args.debug:
        ti.init(arch=ti.cuda,
                debug=True,
                excepthook=True,
                log_level=ti.TRACE,
                kernel_profiler=True,
                default_fp=ti.f32)
    else:
        ti.init(arch=ti.cuda, default_fp=ti.f32)
    # Data
    tf = get_tf(args.target_tf, TF_RESOLUTION)
    tf_init = get_tf(args.init_tf, TF_RESOLUTION)
    # vol_ds = TorchDataset('/run/media/dome/Data/data/torchvtk/CQ500_256')
    # vol = vol_ds[0]['vol'].squeeze().permute(2, 0, 1).contiguous().numpy()
    vol = np.swapaxes(
        np.fromfile('data/skull.raw', dtype=np.uint8).reshape(256, 256, 256),
        0, 1).astype(np.float32) / 255.0

    # Renderer
    vr = VolumeRaycaster(volume_resolution=vol.shape,
                         max_samples=args.max_samples,
                         render_resolution=RESOLUTION,
                         tf_resolution=TF_RESOLUTION)
    t = np.pi * 1.5

    if args.task == 'backward':
        gui_bw = ti.GUI("Volume Raycaster (Backward)",
                        res=RESOLUTION,
                        fast_gui=True)
        gui_fw = ti.GUI("Volume Raycaster (Forward)",
                        res=RESOLUTION,
                        fast_gui=True)
        gui_tf = ti.GUI("Transfer Function Comparison", res=(640, 480))
        render_video = ti.VideoManager(output_dir='results/bw_render',
                                       framerate=24,
                                       automatic_build=False)
        render_video_fw = ti.VideoManager(output_dir='results/fw_render',
                                          framerate=24,
                                          automatic_build=False)
        tf_video = ti.VideoManager(output_dir='results/tf',
                                   framerate=24,
                                   automatic_build=False)
        # Setup Raycaster
        vr.set_volume(vol)
        vr.cam_pos[None] = tl.vec3(*in_circles(t))
        # Create Reference if necessary
        if args.ref:  # Generate new reference
            vr.set_tf_tex(tf)
            vr.forward(args.fw_sampling_rate, jitter=False)
            plot_tf(vr.tf_tex.to_torch().permute(
                1, 0).contiguous()).savefig('temp_tf_reference.png')
            gui_fw.set_image(vr.output_rgb)
            gui_fw.show()
            gui_bw.set_image(vr.output_rgb)
            gui_bw.show()
            ti.imwrite(vr.output_rgba, 'temp_reference.png')
            vr.set_reference(vr.output_rgba.to_numpy())
        else:  # Use old reference
            vr.set_reference(ti.imread('temp_reference.png') / 255.0)
        # Optimize for Transfer Function
        vr.set_tf_tex(tf_init)  # initial tf
        lr = args.lr
        voxel_num = vr.volume.shape[0] * vr.volume.shape[1] * vr.volume.shape[2]
        for i in range(args.iterations):
            # Optimization
            vr.backward(args.bw_sampling_rate,
                        jitter=args.bw_jitter)  # computes grads
            vr.apply_grad(lr, args.mom,
                          args.clip_grads)  # Gradient descent with momentum
            lr *= args.lr_decay  # decay

            # Log Backward Pass
            gui_bw.set_image(vr.output_rgb)
            render_video.write_frame(vr.output_rgb)
            gui_bw.show()
            tf_pt = vr.tf_tex.to_torch().permute(1, 0).contiguous()
            tf_grad_np = vr.tf_tex.grad.to_numpy()
            vol_grad_np = vr.volume.grad.to_numpy()
            print(f'\n[{i:05d} ========== Loss: ', vr.loss, ' ==========]')
            print('Max Samples:', vr.max_valid_sample_step_count, '/',
                  vr.max_samples)
            print('Learning Rate:', lr)
            print(f'TF Gradients: {np.abs(tf_grad_np).max(axis=0)}')
            print(f'Volume Gradients NaN rate: {len(np.where(np.isnan(np.abs(vol_grad_np)))[0]) / voxel_num}')
            # Log Transfer Function
            tf_im = np.rot90(fig_to_img(
                plot_tfs([tf_pt, torch.from_numpy(tf).permute(1, 0)],
                         ['Prediction', 'Target'])),
                             k=3)
            gui_tf.set_image(tf_im)
            gui_tf.show()
            tf_video.write_frame(tf_im)

            # Standard forward pass for reference image
            vr.forward(args.fw_sampling_rate, jitter=False)
            gui_fw.set_image(vr.output_rgb)
            render_video_fw.write_frame(vr.output_rgb)
            gui_fw.show()
        # Make GIFs
        # render_video.make_video(gif=True, mp4=False)
        # render_video_fw.make_video(gif=True, mp4=False)
        # tf_video.make_video(gif=True, mp4=False)

    elif args.task == 'forward':
        gui = ti.GUI("Volume Raycaster", res=RESOLUTION, fast_gui=True)
        # Setup Raycaster
        vr.set_volume(vol)
        vr.set_tf_tex(tf)
        # Render volume
        while gui.running:
            vr.cam_pos[None] = tl.vec3(*in_circles(t))
            vr.forward(args.fw_sampling_rate, False)
            print('Max number of steps:', vr.max_valid_sample_step_count, '/',
                  vr.max_samples)

            t += rotate_camera(gui)
            gui.set_image(vr.output_rgb)
            gui.show()
            if args.ref:
                ti.imwrite(vr.output_rgba, 'reference_skull.png')
                plot_tf(vr.tf_tex.to_torch().permute(
                    1, 0).contiguous()).savefig('reference_tf_skull.png')
                break

    else:
        raise Exception(f'invalid task given: {args.task}')<|MERGE_RESOLUTION|>--- conflicted
+++ resolved
@@ -127,10 +127,7 @@
         self.shininess = 32.0
         self.light_color = tl.vec3(1.0)
         self.cam_pos = ti.Vector.field(3, dtype=ti.f32)
-<<<<<<< HEAD
-=======
         self.cuda = torch.device("cuda")
->>>>>>> f83fd666
         volume_resolution = tuple(map(lambda d: d // 4, volume_resolution))
         render_resolution = tuple(map(lambda d: d // 16, render_resolution))
         ti.root.dense(ti.ijk,
@@ -287,7 +284,7 @@
                 (tl.vec3(*self.volume.shape) - tl.vec3(1.0)).norm())
             ray_len = tmax - tmin
             n_samples = hit * (
-                ti.floor(sampling_rate * ray_len * vol_diag) + 1
+                    ti.floor(sampling_rate * ray_len * vol_diag) + 1
             )  # Number of samples according to https://osf.io/u9qnz
             if jitter:
                 tmin += ti.random(dtype=float) * ray_len / n_samples
@@ -303,14 +300,14 @@
             for sample_idx in range(self.sample_step_nums[i, j]):
                 look_from = self.cam_pos[None]
                 if self.render_tape[i, j, sample_idx -
-                                    1].w < 0.99 and sample_idx < ti.static(
-                                        self.max_samples):
+                                          1].w < 0.99 and sample_idx < ti.static(
+                    self.max_samples):
                     tmax = self.exit[i, j]
                     n_samples = self.sample_step_nums[i, j]
                     ray_len = (tmax - self.entry[i, j])
                     tmin = self.entry[
-                        i,
-                        j] + 0.5 * ray_len / n_samples  # Offset tmin as t_start
+                               i,
+                               j] + 0.5 * ray_len / n_samples  # Offset tmin as t_start
                     vd = self.rays[i, j]
                     pos = look_from + tl.mix(
                         tmin, tmax,
@@ -324,8 +321,8 @@
                     # if sample_color.w > 1e-3:
                     normal = self.get_volume_normal(pos)
                     light_dir = (
-                        pos -
-                        light_pos).normalized()  # Direction to light source
+                            pos -
+                            light_pos).normalized()  # Direction to light source
                     n_dot_l = max(normal.dot(light_dir), 0.0)
                     diffuse = self.diffuse * n_dot_l
                     r = tl.reflect(light_dir,
@@ -336,8 +333,8 @@
                         (diffuse + specular + self.ambient) *
                         sample_color.xyz * opacity * self.light_color, opacity)
                     self.render_tape[i, j, sample_idx] = (
-                        1.0 - self.render_tape[i, j, sample_idx - 1].w
-                    ) * shaded_color + self.render_tape[i, j, sample_idx - 1]
+                                                                 1.0 - self.render_tape[i, j, sample_idx - 1].w
+                                                         ) * shaded_color + self.render_tape[i, j, sample_idx - 1]
                     self.valid_sample_step_count[i, j] += 1
                 else:
                     self.render_tape[i, j, sample_idx] = self.render_tape[
@@ -353,8 +350,8 @@
                     n_samples = self.sample_step_nums[i, j]
                     ray_len = (tmax - self.entry[i, j])
                     tmin = self.entry[
-                        i,
-                        j] + 0.5 * ray_len / n_samples  # Offset tmin as t_start
+                               i,
+                               j] + 0.5 * ray_len / n_samples  # Offset tmin as t_start
                     vd = self.rays[i, j]
                     pos = look_from + tl.mix(
                         tmin, tmax,
@@ -364,34 +361,15 @@
                     sample_color = self.apply_transfer_function(intensity)
                     opacity = 1.0 - ti.pow(1.0 - sample_color.w,
                                            1.0 / sampling_rate)
-<<<<<<< HEAD
-                    # if sample_color.w > 1e-3:
-                    normal = self.get_volume_normal(pos)
-                    light_dir = (
-                        pos -
-                        light_pos).normalized()  # Direction to light source
-                    n_dot_l = max(normal.dot(light_dir), 0.0)
-                    diffuse = self.diffuse * n_dot_l
-                    r = tl.reflect(light_dir,
-                                   normal)  # Direction of reflected light
-                    r_dot_v = max(r.dot(-vd), 0.0)
-                    specular = self.specular * pow(r_dot_v, self.shininess)
-                    shaded_color = tl.vec4(
-                        (diffuse + specular + self.ambient) *
-                        sample_color.xyz * opacity * self.light_color, opacity)
-                    self.render_tape[i, j, 0] = (1.0 - self.render_tape[
-                        i, j, 0].w) * shaded_color + self.render_tape[i, j, 0]
-                    self.valid_sample_step_count[i, j] += 1
-=======
                     if sample_color.w > 1e-3:
                         normal = self.get_volume_normal(pos)
                         light_dir = (
-                            pos -
-                            light_pos).normalized()  # Direction to light source
+                                pos -
+                                light_pos).normalized()  # Direction to light source
                         n_dot_l = max(normal.dot(light_dir), 0.0)
                         diffuse = self.diffuse * n_dot_l
                         r = tl.reflect(light_dir,
-                                    normal)  # Direction of reflected light
+                                       normal)  # Direction of reflected light
                         r_dot_v = max(r.dot(-vd), 0.0)
                         specular = self.specular * pow(r_dot_v, self.shininess)
                         shaded_color = tl.vec4(
@@ -399,15 +377,14 @@
                             sample_color.xyz * opacity * self.light_color, opacity)
                         self.render_tape[i, j, 0] = (1.0 - self.render_tape[
                             i, j, 0].w) * shaded_color + self.render_tape[i, j, 0]
->>>>>>> f83fd666
 
     @ti.kernel
     def compute_loss(self):
         for i, j in self.output_rgba:
             self.loss[None] += tl.summation(
-                (self.output_rgba[i, j] - self.reference[i, j])**
+                (self.output_rgba[i, j] - self.reference[i, j]) **
                 2) / ti.static(3.0 * float(
-                    self.output_rgba.shape[0] * self.output_rgba.shape[1]))
+                self.output_rgba.shape[0] * self.output_rgba.shape[1]))
 
     @ti.kernel
     def apply_grad(self, lr: float, gamma: float, max_grad: float):
@@ -633,7 +610,6 @@
         # Optimize for Transfer Function
         vr.set_tf_tex(tf_init)  # initial tf
         lr = args.lr
-        voxel_num = vr.volume.shape[0] * vr.volume.shape[1] * vr.volume.shape[2]
         for i in range(args.iterations):
             # Optimization
             vr.backward(args.bw_sampling_rate,
@@ -648,18 +624,16 @@
             gui_bw.show()
             tf_pt = vr.tf_tex.to_torch().permute(1, 0).contiguous()
             tf_grad_np = vr.tf_tex.grad.to_numpy()
-            vol_grad_np = vr.volume.grad.to_numpy()
             print(f'\n[{i:05d} ========== Loss: ', vr.loss, ' ==========]')
             print('Max Samples:', vr.max_valid_sample_step_count, '/',
                   vr.max_samples)
             print('Learning Rate:', lr)
             print(f'TF Gradients: {np.abs(tf_grad_np).max(axis=0)}')
-            print(f'Volume Gradients NaN rate: {len(np.where(np.isnan(np.abs(vol_grad_np)))[0]) / voxel_num}')
             # Log Transfer Function
             tf_im = np.rot90(fig_to_img(
                 plot_tfs([tf_pt, torch.from_numpy(tf).permute(1, 0)],
                          ['Prediction', 'Target'])),
-                             k=3)
+                k=3)
             gui_tf.set_image(tf_im)
             gui_tf.show()
             tf_video.write_frame(tf_im)
